--- conflicted
+++ resolved
@@ -534,7 +534,7 @@
                 feedback_message = f"We have already tried the directive '{directive_name}' on these operators: {target_op_list}. Please pick another directive from the available options we listed in the previous message."
                 messages.append({"role": "user", "content": feedback_message})
                 continue
-            
+
             # Valid directive found - break out of directive selection loop
             break
 
@@ -546,16 +546,14 @@
 
         orig_default_model = node.parsed_yaml.get("default_model")
         input_file_path = (
-            node.parsed_yaml.get("datasets", {})
-            .get("articles", {})
-            .get("path")
+            node.parsed_yaml.get("datasets", {}).get("articles", {}).get("path")
         )
         rewrites = []
 
         # Independent retry loop for instantiation
         max_instantiation_retries = 3
         instantiation_retry_count = 0
-        
+
         while instantiation_retry_count < max_instantiation_retries:
             try:
                 new_ops_list, message_history = directive.instantiate(
@@ -565,27 +563,35 @@
                     optimize_goal=optimize_goal,
                     global_default_model=orig_default_model,
                     message_history=messages,
-                    input_file_path = input_file_path
+                    input_file_path=input_file_path,
                 )
-                
+
                 if new_ops_list is None:
                     instantiation_retry_count += 1
-                    print(f"Instantiation returned None. Retry {instantiation_retry_count}/{max_instantiation_retries}")
+                    print(
+                        f"Instantiation returned None. Retry {instantiation_retry_count}/{max_instantiation_retries}"
+                    )
                     if instantiation_retry_count < max_instantiation_retries:
                         continue
                     else:
-                        raise RuntimeError("Failed to instantiate directive: no new ops list returned after retries.")
-                
+                        raise RuntimeError(
+                            "Failed to instantiate directive: no new ops list returned after retries."
+                        )
+
                 # Success - break out of retry loop
                 rewrites.append(new_ops_list)
                 break
-                
+
             except Exception as e:
                 instantiation_retry_count += 1
-                print(f"Instantiation failed: {str(e)}. Retry {instantiation_retry_count}/{max_instantiation_retries}")
-                
+                print(
+                    f"Instantiation failed: {str(e)}. Retry {instantiation_retry_count}/{max_instantiation_retries}"
+                )
+
                 if instantiation_retry_count >= max_instantiation_retries:
-                    raise RuntimeError(f"Failed to instantiate directive after {max_instantiation_retries} retries: {str(e)}")
+                    raise RuntimeError(
+                        f"Failed to instantiate directive after {max_instantiation_retries} retries: {str(e)}"
+                    )
                 # Continue to next retry attempt
 
         # Mark action as used
@@ -604,7 +610,7 @@
             )
             children.append(child)
         return children
-        
+
     def simulate(self, node: Node):
         """
         Simulate a node (plan). Execute the plan and add it to the pareto frontier.
@@ -621,15 +627,9 @@
         except Exception as e:
             print(f"Failed to execute plan for node {node.get_id()}: {str(e)}")
             # Set cost to -1 to indicate failure (this is already done in Node.execute_plan)
-<<<<<<< HEAD
-            # Continue with adding to frontier so it can be tracked as a failed plan
-            pass
-
-=======
             # Do not add failed plans to the frontier
             return {}, False
-            
->>>>>>> 61413af8
+
         affected_nodes, is_frontier_updated = self.pareto_frontier.add_plan_f1(node)
         self.action_rewards = self.pareto_frontier.action_rewards
         return affected_nodes, is_frontier_updated
