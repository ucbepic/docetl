"""
Implements a reduce operation on input data using language models.

Extends BaseOperation to reduce grouped data using batch, incremental, and parallel strategies.

Manages performance metrics and dynamically adjusts processing (i.e., number of parallel folds) based on these metrics.
"""

import math
import random
import time
from collections import deque
from concurrent.futures import ThreadPoolExecutor, as_completed
from threading import Lock
<<<<<<< HEAD
from typing import Any, Dict, List, Optional, Tuple, Union
=======
from typing import Any
>>>>>>> 4cfd3717

import jinja2
import numpy as np
from jinja2 import Template
<<<<<<< HEAD
from pydantic import Field
=======
from pydantic import Field, field_validator, model_validator
>>>>>>> 4cfd3717

from docetl.operations.base import BaseOperation
from docetl.operations.clustering_utils import (
    cluster_documents,
    get_embeddings_for_clustering,
)
from docetl.operations.utils import rich_as_completed, strict_render

# Import OutputMode enum for structured output checks
from docetl.operations.utils.api import OutputMode
from docetl.utils import completion_cost


class ReduceOperation(BaseOperation):
    """
    A class that implements a reduce operation on input data using language models.

    This class extends BaseOperation to provide functionality for reducing grouped data
    using various strategies including batch reduce, incremental reduce, and parallel fold and merge.
    """

    class schema(BaseOperation.schema):
        type: str = "reduce"
<<<<<<< HEAD
        reduce_key: Union[str, List[str]]
        output: Optional[Dict[str, Any]] = None
        prompt: Optional[str] = None
        optimize: Optional[bool] = None
        synthesize_resolve: Optional[bool] = None
        model: Optional[str] = None
        input: Optional[Dict[str, Any]] = None
        pass_through: Optional[bool] = None
        associative: Optional[bool] = None
        fold_prompt: Optional[str] = None
        fold_batch_size: Optional[int] = None
        value_sampling: Optional[Dict[str, Any]] = None
        verbose: Optional[bool] = None
        timeout: Optional[int] = None
        litellm_completion_kwargs: Dict[str, Any] = Field(default_factory=dict)
        enable_observability: bool = False

=======
        reduce_key: str | list[str]
        output: dict[str, Any]
        prompt: str
        optimize: bool | None = None
        synthesize_resolve: bool | None = None
        model: str | None = None
        input: dict[str, Any] | None = None
        pass_through: bool | None = None
        associative: bool | None = None
        fold_prompt: str | None = None
        fold_batch_size: int | None = Field(None, gt=0)
        merge_prompt: str | None = None
        merge_batch_size: int | None = Field(None, gt=0)
        value_sampling: dict[str, Any] | None = None
        verbose: bool | None = None
        timeout: int | None = None
        litellm_completion_kwargs: dict[str, Any] = Field(default_factory=dict)
        enable_observability: bool = False

        @field_validator("prompt")
        def validate_prompt(cls, v):
            if v is not None:
                try:
                    template = Template(v)
                    template_vars = template.environment.parse(v).find_all(
                        jinja2.nodes.Name
                    )
                    template_var_names = {var.name for var in template_vars}
                    if "inputs" not in template_var_names:
                        raise ValueError(
                            "Prompt template must include the 'inputs' variable"
                        )
                except Exception as e:
                    raise ValueError(f"Invalid Jinja2 template in 'prompt': {str(e)}")
            return v

        @field_validator("fold_prompt")
        def validate_fold_prompt(cls, v):
            if v is not None:
                try:
                    fold_template = Template(v)
                    fold_template_vars = fold_template.environment.parse(v).find_all(
                        jinja2.nodes.Name
                    )
                    fold_template_var_names = {var.name for var in fold_template_vars}
                    required_vars = {"inputs", "output"}
                    if not required_vars.issubset(fold_template_var_names):
                        raise ValueError(
                            f"Fold template must include variables: {required_vars}. Current template includes: {fold_template_var_names}"
                        )
                except Exception as e:
                    raise ValueError(
                        f"Invalid Jinja2 template in 'fold_prompt': {str(e)}"
                    )
            return v

        @field_validator("merge_prompt")
        def validate_merge_prompt(cls, v):
            if v is not None:
                try:
                    merge_template = Template(v)
                    merge_template_vars = merge_template.environment.parse(v).find_all(
                        jinja2.nodes.Name
                    )
                    merge_template_var_names = {var.name for var in merge_template_vars}
                    if "outputs" not in merge_template_var_names:
                        raise ValueError(
                            "Merge template must include the 'outputs' variable"
                        )
                except Exception as e:
                    raise ValueError(
                        f"Invalid Jinja2 template in 'merge_prompt': {str(e)}"
                    )
            return v

        @field_validator("value_sampling")
        def validate_value_sampling(cls, v):
            if v is not None:
                if v["enabled"]:
                    if v["method"] not in ["random", "first_n", "cluster", "sem_sim"]:
                        raise ValueError(
                            "Invalid 'method'. Must be 'random', 'first_n', 'cluster', or 'sem_sim'"
                        )

                    if v["method"] == "embedding":
                        if "embedding_model" not in v:
                            raise ValueError(
                                "'embedding_model' is required when using embedding-based sampling"
                            )
                        if "embedding_keys" not in v:
                            raise ValueError(
                                "'embedding_keys' is required when using embedding-based sampling"
                            )
            return v

        @model_validator(mode="after")
        def validate_complex_requirements(self):
            # Check dependencies between merge_prompt and fold_prompt
            if self.merge_prompt and not self.fold_prompt:
                raise ValueError(
                    "'fold_prompt' is required when 'merge_prompt' is specified"
                )

            # Check batch size requirements
            if self.fold_prompt and not self.fold_batch_size:
                raise ValueError(
                    "'fold_batch_size' is required when 'fold_prompt' is specified"
                )
            if self.merge_prompt and not self.merge_batch_size:
                raise ValueError(
                    "'merge_batch_size' is required when 'merge_prompt' is specified"
                )

            return self

>>>>>>> 4cfd3717
    def __init__(self, *args, **kwargs):
        """
        Initialize the ReduceOperation.

        Args:
            *args: Variable length argument list.
            **kwargs: Arbitrary keyword arguments.
        """
        super().__init__(*args, **kwargs)
        self.min_samples = 5
        self.max_samples = 1000
        self.fold_times = deque(maxlen=self.max_samples)
        self.merge_times = deque(maxlen=self.max_samples)
        self.lock = Lock()
        self.config["reduce_key"] = (
            [self.config["reduce_key"]]
            if isinstance(self.config["reduce_key"], str)
            else self.config["reduce_key"]
        )
        self.intermediates = {}
        self.lineage_keys = self.config.get("output", {}).get("lineage", [])

<<<<<<< HEAD
    def syntax_check(self) -> None:
        """
        Perform comprehensive syntax checks on the configuration of the ReduceOperation.

        This method validates the presence and correctness of all required configuration keys, Jinja2 templates, and ensures the correct
        structure and types of the entire configuration.

        The method performs the following checks:
        1. Verifies the presence of all required keys in the configuration.
        2. Validates the structure and content of the 'output' configuration, including its 'schema'.
        3. Checks if the main 'prompt' is a valid Jinja2 template and contains the required 'inputs' variable.
        4. If 'merge_prompt' is specified, ensures that 'fold_prompt' is also present.
        5. If 'fold_prompt' is present, verifies the existence of 'fold_batch_size'.
        6. Validates the 'fold_prompt' as a Jinja2 template with required variables 'inputs' and 'output'.
        7. If present, checks 'merge_prompt' as a valid Jinja2 template with required 'outputs' variable.
        8. Verifies types of various configuration inputs (e.g., 'fold_batch_size' as int).
        9. Checks for the presence and validity of optional configurations like 'model'.

        Raises:
            ValueError: If any required configuration is missing, if templates are invalid or missing required
                        variables, or if any other configuration aspect is incorrect or inconsistent.
            TypeError: If any configuration value has an incorrect type, such as 'schema' not being a dict
                       or 'fold_batch_size' not being an integer.
        """
        required_keys = ["reduce_key", "prompt", "output"]
        for key in required_keys:
            if key not in self.config:
                raise ValueError(
                    f"Missing required key '{key}' in {self.config['name']} configuration"
                )

        if "schema" not in self.config["output"]:
            raise ValueError(
                f"Missing 'schema' in {self.config['name']} 'output' configuration"
            )

        if not isinstance(self.config["output"]["schema"], dict):
            raise TypeError(
                f"'schema' in {self.config['name']} 'output' configuration must be a dictionary"
            )

        if not self.config["output"]["schema"]:
            raise ValueError(
                f"'schema' in {self.config['name']} 'output' configuration cannot be empty"
            )

        # Check if the prompt is a valid Jinja2 template
        try:
            template = Template(self.config["prompt"])
            template_vars = template.environment.parse(self.config["prompt"]).find_all(
                jinja2.nodes.Name
            )
            template_var_names = {var.name for var in template_vars}
            if "inputs" not in template_var_names:
                raise ValueError(
                    f"Prompt template for {self.config['name']} must include the 'inputs' variable"
                )
        except Exception as e:
            raise ValueError(
                f"Invalid Jinja2 template in {self.config['name']} 'prompt': {str(e)}"
            )

        # Check if fold_prompt is a valid Jinja2 template (now required if merge exists)
        if "merge_prompt" in self.config:
            if "fold_prompt" not in self.config:
                raise ValueError(
                    f"'fold_prompt' is required when 'merge_prompt' is specified in {self.config['name']}"
                )

        if "fold_prompt" in self.config:
            if "fold_batch_size" not in self.config:
                raise ValueError(
                    f"'fold_batch_size' is required when 'fold_prompt' is specified in {self.config['name']}"
                )

            try:
                fold_template = Template(self.config["fold_prompt"])
                fold_template_vars = fold_template.environment.parse(
                    self.config["fold_prompt"]
                ).find_all(jinja2.nodes.Name)
                fold_template_var_names = {var.name for var in fold_template_vars}
                required_vars = {"inputs", "output"}
                if not required_vars.issubset(fold_template_var_names):
                    raise ValueError(
                        f"Fold template in {self.config['name']} must include variables: {required_vars}. Current template includes: {fold_template_var_names}"
                    )
            except Exception as e:
                raise ValueError(
                    f"Invalid Jinja2 template in {self.config['name']} 'fold_prompt': {str(e)}"
                )

        # Check merge_prompt and merge_batch_size
        if "merge_prompt" in self.config:
            if "merge_batch_size" not in self.config:
                raise ValueError(
                    f"'merge_batch_size' is required when 'merge_prompt' is specified in {self.config['name']}"
                )

            try:
                merge_template = Template(self.config["merge_prompt"])
                merge_template_vars = merge_template.environment.parse(
                    self.config["merge_prompt"]
                ).find_all(jinja2.nodes.Name)
                merge_template_var_names = {var.name for var in merge_template_vars}
                if "outputs" not in merge_template_var_names:
                    raise ValueError(
                        f"Merge template in {self.config['name']} must include the 'outputs' variable"
                    )
            except Exception as e:
                raise ValueError(
                    f"Invalid Jinja2 template in {self.config['name']} 'merge_prompt': {str(e)}"
                )

        # Check if the model is specified (optional)
        if "model" in self.config and not isinstance(self.config["model"], str):
            raise TypeError(
                f"'model' in {self.config['name']} configuration must be a string"
            )

        # Check if reduce_key is a string or a list of strings
        if not isinstance(self.config["reduce_key"], (str, list)):
            raise TypeError(
                f"'reduce_key' in {self.config['name']} configuration must be a string or a list of strings"
            )
        if isinstance(self.config["reduce_key"], list):
            if not all(isinstance(key, str) for key in self.config["reduce_key"]):
                raise TypeError(
                    f"All elements in 'reduce_key' list in {self.config['name']} configuration must be strings"
                )

        # Check if input schema is provided and valid (optional)
        if "input" in self.config:
            if "schema" not in self.config["input"]:
                raise ValueError(
                    f"Missing 'schema' in {self.config['name']} 'input' configuration"
                )
            if not isinstance(self.config["input"]["schema"], dict):
                raise TypeError(
                    f"'schema' in {self.config['name']} 'input' configuration must be a dictionary"
                )

        # Check if fold_batch_size and merge_batch_size are positive integers
        for key in ["fold_batch_size", "merge_batch_size"]:
            if key in self.config:
                if not isinstance(self.config[key], int) or self.config[key] <= 0:
                    raise ValueError(
                        f"'{key}' in {self.config['name']} configuration must be a positive integer"
                    )

        if "value_sampling" in self.config:
            sampling = self.config["value_sampling"]
            if not isinstance(sampling, dict):
                raise TypeError(
                    f"'value_sampling' in {self.config['name']} configuration must be a dictionary"
                )

            if "enabled" not in sampling:
                raise ValueError(
                    f"'enabled' is required in {self.config['name']} 'value_sampling' configuration"
                )
            if not isinstance(sampling["enabled"], bool):
                raise TypeError(
                    f"'enabled' in {self.config['name']} 'value_sampling' configuration must be a boolean"
                )

            if sampling["enabled"]:
                if "sample_size" not in sampling:
                    raise ValueError(
                        f"'sample_size' is required when value_sampling is enabled in {self.config['name']}"
                    )
                if (
                    not isinstance(sampling["sample_size"], int)
                    or sampling["sample_size"] <= 0
                ):
                    raise ValueError(
                        f"'sample_size' in {self.config['name']} configuration must be a positive integer"
                    )

                if "method" not in sampling:
                    raise ValueError(
                        f"'method' is required when value_sampling is enabled in {self.config['name']}"
                    )
                if sampling["method"] not in [
                    "random",
                    "first_n",
                    "cluster",
                    "sem_sim",
                ]:
                    raise ValueError(
                        f"Invalid 'method'. Must be 'random', 'first_n', or 'embedding' in {self.config['name']}"
                    )

                if sampling["method"] == "embedding":
                    if "embedding_model" not in sampling:
                        raise ValueError(
                            f"'embedding_model' is required when using embedding-based sampling in {self.config['name']}"
                        )
                    if "embedding_keys" not in sampling:
                        raise ValueError(
                            f"'embedding_keys' is required when using embedding-based sampling in {self.config['name']}"
                        )

        # Check if lineage is a list of strings
        if "lineage" in self.config.get("output", {}):
            if not isinstance(self.config["output"]["lineage"], list):
                raise TypeError(
                    f"'lineage' in {self.config['name']} 'output' configuration must be a list"
                )
            if not all(
                isinstance(key, str) for key in self.config["output"]["lineage"]
            ):
                raise TypeError(
                    f"All elements in 'lineage' list in {self.config['name']} 'output' configuration must be strings"
                )

        self.gleaning_check()

    def execute(self, input_data: List[Dict]) -> Tuple[List[Dict], float]:
=======
    def execute(self, input_data: list[dict]) -> tuple[list[dict], float]:
>>>>>>> 4cfd3717
        """
        Execute the reduce operation on the provided input data.

        This method sorts and groups the input data by the reduce key(s), then processes each group
        using either parallel fold and merge, incremental reduce, or batch reduce strategies.

        Args:
            input_data (list[dict]): The input data to process.

        Returns:
            tuple[list[dict], float]: A tuple containing the processed results and the total cost of the operation.
        """
        if self.config.get("gleaning", {}).get("validation_prompt", None):
            self.console.log(
                f"Using gleaning with validation prompt: {self.config.get('gleaning', {}).get('validation_prompt', '')}"
            )

        reduce_keys = self.config["reduce_key"]
        if isinstance(reduce_keys, str):
            reduce_keys = [reduce_keys]
        input_schema = self.config.get("input", {}).get("schema", {})

        if self.status:
            self.status.stop()

        # Check if we need to group everything into one group
        if reduce_keys == ["_all"] or reduce_keys == "_all":
            grouped_data = [("_all", input_data)]
        else:
            # Group the input data by the reduce key(s) while maintaining original order
            def get_group_key(item):
                key_values = []
                for key in reduce_keys:
                    value = item[key]
                    # Special handling for list-type values
                    if isinstance(value, list):
                        key_values.append(
                            tuple(sorted(value))
                        )  # Convert list to sorted tuple
                    else:
                        key_values.append(value)
                return tuple(key_values)

            grouped_data = {}
            for item in input_data:
                key = get_group_key(item)
                if key not in grouped_data:
                    grouped_data[key] = []
                grouped_data[key].append(item)

            # Convert the grouped data to a list of tuples
            grouped_data = list(grouped_data.items())

        def process_group(
            key: tuple, group_elems: list[dict]
        ) -> tuple[dict | None, float]:
            if input_schema:
                group_list = [
                    {k: item[k] for k in input_schema.keys() if k in item}
                    for item in group_elems
                ]
            else:
                group_list = group_elems

            total_cost = 0.0

            # Apply value sampling if enabled
            value_sampling = self.config.get("value_sampling", {})
            if value_sampling.get("enabled", False):
                sample_size = min(value_sampling["sample_size"], len(group_list))
                method = value_sampling["method"]

                if method == "random":
                    group_sample = random.sample(group_list, sample_size)
                    group_sample.sort(key=lambda x: group_list.index(x))
                elif method == "first_n":
                    group_sample = group_list[:sample_size]
                elif method == "cluster":
                    group_sample, embedding_cost = self._cluster_based_sampling(
                        group_list, value_sampling, sample_size
                    )
                    group_sample.sort(key=lambda x: group_list.index(x))
                    total_cost += embedding_cost
                elif method == "sem_sim":
                    group_sample, embedding_cost = self._semantic_similarity_sampling(
                        key, group_list, value_sampling, sample_size
                    )
                    group_sample.sort(key=lambda x: group_list.index(x))
                    total_cost += embedding_cost

                group_list = group_sample

            # Only execute merge-based plans if associative = True
            if "merge_prompt" in self.config and self.config.get("associative", True):
                result, prompts, cost = self._parallel_fold_and_merge(key, group_list)
            elif self.config.get("fold_batch_size", None) and self.config.get(
                "fold_batch_size"
            ) >= len(group_list):
                # If the fold batch size is greater than or equal to the number of items in the group,
                # we can just run a single fold operation
                result, prompt, cost = self._batch_reduce(key, group_list)
                prompts = [prompt]
            elif "fold_prompt" in self.config:
                result, prompts, cost = self._incremental_reduce(key, group_list)
            else:
                result, prompt, cost = self._batch_reduce(key, group_list)
                prompts = [prompt]

            total_cost += cost

            # Add the counts of items in the group to the result
            result[f"_counts_prereduce_{self.config['name']}"] = len(group_elems)

            if self.config.get("enable_observability", False):
                # Add the _observability_{self.config['name']} key to the result
                result[f"_observability_{self.config['name']}"] = {"prompts": prompts}

            # Apply pass-through at the group level
            if (
                result is not None
                and self.config.get("pass_through", False)
                and group_elems
            ):
                for k, v in group_elems[0].items():
                    if k not in self.config["output"]["schema"] and k not in result:
                        result[k] = v

            # Add lineage information
            if result is not None and self.lineage_keys:
                lineage = []
                for item in group_elems:
                    lineage_item = {
                        k: item.get(k) for k in self.lineage_keys if k in item
                    }
                    if lineage_item:
                        lineage.append(lineage_item)
                result[f"{self.config['name']}_lineage"] = lineage

            return result, total_cost

        with ThreadPoolExecutor(max_workers=self.max_threads) as executor:
            futures = [
                executor.submit(process_group, key, group)
                for key, group in grouped_data
            ]
            results = []
            total_cost = 0
            for future in rich_as_completed(
                futures,
                total=len(futures),
                desc=f"Processing {self.config['name']} (reduce) on all documents",
                leave=True,
                console=self.console,
            ):
                output, item_cost = future.result()
                total_cost += item_cost
                if output is not None:
                    results.append(output)

        if self.config.get("persist_intermediates", False):
            for result in results:
                key = tuple(result[k] for k in self.config["reduce_key"])
                if key in self.intermediates:
                    result[f"_{self.config['name']}_intermediates"] = (
                        self.intermediates[key]
                    )

        if self.status:
            self.status.start()

        return results, total_cost

    def _cluster_based_sampling(
<<<<<<< HEAD
        self, group_list: List[Dict], value_sampling: Dict, sample_size: int
    ) -> Tuple[List[Dict], float]:
=======
        self, group_list: list[dict], value_sampling: dict, sample_size: int
    ) -> tuple[list[dict], float]:
>>>>>>> 4cfd3717
        if sample_size >= len(group_list):
            return group_list, 0

        clusters, cost = cluster_documents(
            group_list, value_sampling, sample_size, self.runner.api
        )

        sampled_items = []
        idx_added_already = set()
        num_clusters = len(clusters)
        for i in range(sample_size):
            # Add a random item from the cluster
            idx = i % num_clusters

            # Skip if there are no items in the cluster
            if len(clusters[idx]) == 0:
                continue

            if len(clusters[idx]) == 1:
                # If there's only one item in the cluster, add it directly if we haven't already
                if idx not in idx_added_already:
                    sampled_items.append(clusters[idx][0])
                continue

            random_choice_idx = random.randint(0, len(clusters[idx]) - 1)
            max_attempts = 10
            while random_choice_idx in idx_added_already and max_attempts > 0:
                random_choice_idx = random.randint(0, len(clusters[idx]) - 1)
                max_attempts -= 1
            idx_added_already.add(random_choice_idx)
            sampled_items.append(clusters[idx][random_choice_idx])

        return sampled_items, cost

    def _semantic_similarity_sampling(
        self, key: tuple, group_list: list[dict], value_sampling: dict, sample_size: int
    ) -> tuple[list[dict], float]:
        embedding_model = value_sampling["embedding_model"]
        query_text = strict_render(
            value_sampling["query_text"],
            {"reduce_key": dict(zip(self.config["reduce_key"], key))},
        )

        embeddings, cost = get_embeddings_for_clustering(
            group_list, value_sampling, self.runner.api
        )

        query_response = self.runner.api.gen_embedding(embedding_model, [query_text])
        query_embedding = query_response["data"][0]["embedding"]
        cost += completion_cost(query_response)

        from sklearn.metrics.pairwise import cosine_similarity

        similarities = cosine_similarity([query_embedding], embeddings)[0]

        top_k_indices = np.argsort(similarities)[-sample_size:]

        return [group_list[i] for i in top_k_indices], cost

    def _parallel_fold_and_merge(
        self, key: tuple, group_list: list[dict]
    ) -> tuple[dict | None, float]:
        """
        Perform parallel folding and merging on a group of items.

        This method implements a strategy that combines parallel folding of input items
        and merging of intermediate results to efficiently process large groups. It works as follows:
        1. The input group is initially divided into smaller batches for efficient processing.
        2. The method performs an initial round of folding operations on these batches.
        3. After the first round of folds, a few merges are performed to estimate the merge runtime.
        4. Based on the estimated merge runtime and observed fold runtime, it calculates the optimal number of parallel folds. Subsequent rounds of folding are then performed concurrently, with the number of parallel folds determined by the runtime estimates.
        5. The folding process repeats in rounds, progressively reducing the number of items to be processed.
        6. Once all folding operations are complete, the method recursively performs final merges on the fold results to combine them into a final result.
        7. Throughout this process, the method may adjust the number of parallel folds based on updated performance metrics (i.e., fold and merge runtimes) to maintain efficiency.

        Args:
            key (tuple): The reduce key tuple for the group.
            group_list (list[dict]): The list of items in the group to be processed.

        Returns:
            tuple[dict | None, float]: A tuple containing the final merged result (or None if processing failed)
            and the total cost of the operation.
        """
        fold_batch_size = self.config["fold_batch_size"]
        merge_batch_size = self.config["merge_batch_size"]
        total_cost = 0
        prompts = []

        def calculate_num_parallel_folds():
            fold_time, fold_default = self.get_fold_time()
            merge_time, merge_default = self.get_merge_time()
            num_group_items = len(group_list)
            return (
                max(
                    1,
                    int(
                        (fold_time * num_group_items * math.log(merge_batch_size))
                        / (fold_batch_size * merge_time)
                    ),
                ),
                fold_default or merge_default,
            )

        num_parallel_folds, used_default_times = calculate_num_parallel_folds()
        fold_results = []
        remaining_items = group_list

        if self.config.get("persist_intermediates", False):
            self.intermediates[key] = []
            iter_count = 0

        # Parallel folding and merging
        with ThreadPoolExecutor(max_workers=self.max_threads) as executor:
            while remaining_items:
                # Folding phase
                fold_futures = []
                for i in range(min(num_parallel_folds, len(remaining_items))):
                    batch = remaining_items[:fold_batch_size]
                    remaining_items = remaining_items[fold_batch_size:]
                    current_output = fold_results[i] if i < len(fold_results) else None
                    fold_futures.append(
                        executor.submit(
                            self._increment_fold, key, batch, current_output
                        )
                    )

                new_fold_results = []
                for future in as_completed(fold_futures):
                    result, prompt, cost = future.result()
                    total_cost += cost
                    prompts.append(prompt)
                    if result is not None:
                        new_fold_results.append(result)
                        if self.config.get("persist_intermediates", False):
                            self.intermediates[key].append(
                                {
                                    "iter": iter_count,
                                    "intermediate": result,
                                    "scratchpad": result["updated_scratchpad"],
                                }
                            )
                            iter_count += 1

                # Update fold_results with new results
                fold_results = new_fold_results + fold_results[len(new_fold_results) :]

                # Single pass merging phase
                if (
                    len(self.merge_times) < self.min_samples
                    and len(fold_results) >= merge_batch_size
                ):
                    merge_futures = []
                    for i in range(0, len(fold_results), merge_batch_size):
                        batch = fold_results[i : i + merge_batch_size]
                        merge_futures.append(
                            executor.submit(self._merge_results, key, batch)
                        )

                    new_results = []
                    for future in as_completed(merge_futures):
                        result, prompt, cost = future.result()
                        total_cost += cost
                        prompts.append(prompt)
                        if result is not None:
                            new_results.append(result)
                            if self.config.get("persist_intermediates", False):
                                self.intermediates[key].append(
                                    {
                                        "iter": iter_count,
                                        "intermediate": result,
                                        "scratchpad": None,
                                    }
                                )
                                iter_count += 1

                    fold_results = new_results

                # Recalculate num_parallel_folds if we used default times
                if used_default_times:
                    new_num_parallel_folds, used_default_times = (
                        calculate_num_parallel_folds()
                    )
                    if not used_default_times:
                        self.console.log(
                            f"Recalculated num_parallel_folds from {num_parallel_folds} to {new_num_parallel_folds}"
                        )
                        num_parallel_folds = new_num_parallel_folds

        # Final merging if needed
        while len(fold_results) > 1:
            self.console.log(f"Finished folding! Merging {len(fold_results)} items.")
            with ThreadPoolExecutor(max_workers=self.max_threads) as executor:
                merge_futures = []
                for i in range(0, len(fold_results), merge_batch_size):
                    batch = fold_results[i : i + merge_batch_size]
                    merge_futures.append(
                        executor.submit(self._merge_results, key, batch)
                    )

                new_results = []
                for future in as_completed(merge_futures):
                    result, prompt, cost = future.result()
                    total_cost += cost
                    prompts.append(prompt)
                    if result is not None:
                        new_results.append(result)
                        if self.config.get("persist_intermediates", False):
                            self.intermediates[key].append(
                                {
                                    "iter": iter_count,
                                    "intermediate": result,
                                    "scratchpad": None,
                                }
                            )
                            iter_count += 1

                fold_results = new_results

        return (
            (fold_results[0], prompts, total_cost)
            if fold_results
            else (None, prompts, total_cost)
        )

    def _incremental_reduce(
<<<<<<< HEAD
        self, key: Tuple, group_list: List[Dict]
    ) -> Tuple[Optional[Dict], List[str], float]:
=======
        self, key: tuple, group_list: list[dict]
    ) -> tuple[dict | None, list[str], float]:
>>>>>>> 4cfd3717
        """
        Perform an incremental reduce operation on a group of items.

        This method processes the group in batches, incrementally folding the results.

        Args:
            key (tuple): The reduce key tuple for the group.
            group_list (list[dict]): The list of items in the group to be processed.

        Returns:
<<<<<<< HEAD
            Tuple[Optional[Dict], List[str], float]: A tuple containing the final reduced result (or None if processing failed),
=======
            tuple[dict | None, list[str], float]: A tuple containing the final reduced result (or None if processing failed),
>>>>>>> 4cfd3717
            the list of prompts used, and the total cost of the operation.
        """
        fold_batch_size = self.config["fold_batch_size"]
        total_cost = 0
        current_output = None
        prompts = []

        # Calculate and log the number of folds to be performed
        num_folds = (len(group_list) + fold_batch_size - 1) // fold_batch_size

        scratchpad = ""
        if self.config.get("persist_intermediates", False):
            self.intermediates[key] = []
            iter_count = 0

        for i in range(0, len(group_list), fold_batch_size):
            # Log the current iteration and total number of folds
            current_fold = i // fold_batch_size + 1
            if self.config.get("verbose", False):
                self.console.log(
                    f"Processing fold {current_fold} of {num_folds} for group with key {key}"
                )
            batch = group_list[i : i + fold_batch_size]

            folded_output, prompt, fold_cost = self._increment_fold(
                key, batch, current_output, scratchpad
            )
            total_cost += fold_cost
            prompts.append(prompt)

            if folded_output is None:
                continue

            if self.config.get("persist_intermediates", False):
                self.intermediates[key].append(
                    {
                        "iter": iter_count,
                        "intermediate": folded_output,
<<<<<<< HEAD
                        "scratchpad": folded_output["updated_scratchpad"],
=======
                        "scratchpad": folded_output.get("updated_scratchpad", ""),
>>>>>>> 4cfd3717
                    }
                )
                iter_count += 1

            # Pop off updated_scratchpad
            if "updated_scratchpad" in folded_output:
                scratchpad = folded_output["updated_scratchpad"]
                if self.config.get("verbose", False):
                    self.console.log(
                        f"Updated scratchpad for fold {current_fold}: {scratchpad}"
                    )
                del folded_output["updated_scratchpad"]

            current_output = folded_output

        return current_output, prompts, total_cost

<<<<<<< HEAD
    def validation_fn(self, response: Dict[str, Any]):
=======
    def validation_fn(self, response: dict[str, Any]):
>>>>>>> 4cfd3717
        structured_mode = (
            self.config.get("output", {}).get("mode")
            == OutputMode.STRUCTURED_OUTPUT.value
        )
        output = self.runner.api.parse_llm_response(
            response,
            schema=self.config["output"]["schema"],
            use_structured_output=structured_mode,
        )[0]
        if self.runner.api.validate_output(self.config, output, self.console):
            return output, True
        return output, False

    def _increment_fold(
        self,
<<<<<<< HEAD
        key: Tuple,
        batch: List[Dict],
        current_output: Optional[Dict],
        scratchpad: Optional[str] = None,
    ) -> Tuple[Optional[Dict], str, float]:
=======
        key: tuple,
        batch: list[dict],
        current_output: dict | None,
        scratchpad: str | None = None,
    ) -> tuple[dict | None, str, float]:
>>>>>>> 4cfd3717
        """
        Perform an incremental fold operation on a batch of items.

        This method folds a batch of items into the current output using the fold prompt.

        Args:
            key (tuple): The reduce key tuple for the group.
            batch (list[dict]): The batch of items to be folded.
            current_output (dict | None): The current accumulated output, if any.
            scratchpad (str | None): The scratchpad to use for the fold operation.
        Returns:
<<<<<<< HEAD
            Tuple[Optional[Dict], str, float]: A tuple containing the folded output (or None if processing failed),
=======
            tuple[dict | None, str, float]: A tuple containing the folded output (or None if processing failed),
>>>>>>> 4cfd3717
            the prompt used, and the cost of the fold operation.
        """
        if current_output is None:
            return self._batch_reduce(key, batch, scratchpad)

        start_time = time.time()
        fold_prompt = strict_render(
            self.config["fold_prompt"],
            {
                "inputs": batch,
                "output": current_output,
                "reduce_key": dict(zip(self.config["reduce_key"], key)),
            },
        )

        response = self.runner.api.call_llm(
            self.config.get("model", self.default_model),
            "reduce",
            [{"role": "user", "content": fold_prompt}],
            self.config["output"]["schema"],
            scratchpad=scratchpad,
            timeout_seconds=self.config.get("timeout", 120),
            max_retries_per_timeout=self.config.get("max_retries_per_timeout", 2),
            validation_config=(
                {
                    "num_retries": self.num_retries_on_validate_failure,
                    "val_rule": self.config.get("validate", []),
                    "validation_fn": self.validation_fn,
                }
                if self.config.get("validate", None)
                else None
            ),
            bypass_cache=self.config.get("bypass_cache", self.bypass_cache),
            verbose=self.config.get("verbose", False),
            litellm_completion_kwargs=self.config.get("litellm_completion_kwargs", {}),
            op_config=self.config,
        )

        end_time = time.time()
        self._update_fold_time(end_time - start_time)

        if response.validated:
            structured_mode = (
                self.config.get("output", {}).get("mode")
                == OutputMode.STRUCTURED_OUTPUT.value
            )
            folded_output = self.runner.api.parse_llm_response(
                response.response,
                schema=self.config["output"]["schema"],
                manually_fix_errors=self.manually_fix_errors,
                use_structured_output=structured_mode,
            )[0]

            folded_output.update(dict(zip(self.config["reduce_key"], key)))
            fold_cost = response.total_cost

            return folded_output, fold_prompt, fold_cost

        return None, fold_prompt, fold_cost

    def _merge_results(
<<<<<<< HEAD
        self, key: Tuple, outputs: List[Dict]
    ) -> Tuple[Optional[Dict], str, float]:
=======
        self, key: tuple, outputs: list[dict]
    ) -> tuple[dict | None, str, float]:
>>>>>>> 4cfd3717
        """
        Merge multiple outputs into a single result.

        This method merges a list of outputs using the merge prompt.

        Args:
            key (tuple): The reduce key tuple for the group.
            outputs (list[dict]): The list of outputs to be merged.

        Returns:
<<<<<<< HEAD
            Tuple[Optional[Dict], str, float]: A tuple containing the merged output (or None if processing failed),
=======
            tuple[dict | None, str, float]: A tuple containing the merged output (or None if processing failed),
>>>>>>> 4cfd3717
            the prompt used, and the cost of the merge operation.
        """
        start_time = time.time()
        merge_prompt = strict_render(
            self.config["merge_prompt"],
            {
                "outputs": outputs,
                "reduce_key": dict(zip(self.config["reduce_key"], key)),
            },
        )
        response = self.runner.api.call_llm(
            self.config.get("model", self.default_model),
            "merge",
            [{"role": "user", "content": merge_prompt}],
            self.config["output"]["schema"],
            timeout_seconds=self.config.get("timeout", 120),
            max_retries_per_timeout=self.config.get("max_retries_per_timeout", 2),
            validation_config=(
                {
                    "num_retries": self.num_retries_on_validate_failure,
                    "val_rule": self.config.get("validate", []),
                    "validation_fn": self.validation_fn,
                }
                if self.config.get("validate", None)
                else None
            ),
            bypass_cache=self.config.get("bypass_cache", self.bypass_cache),
            verbose=self.config.get("verbose", False),
            litellm_completion_kwargs=self.config.get("litellm_completion_kwargs", {}),
            op_config=self.config,
        )

        end_time = time.time()
        self._update_merge_time(end_time - start_time)

        if response.validated:
            structured_mode = (
                self.config.get("output", {}).get("mode")
                == OutputMode.STRUCTURED_OUTPUT.value
            )
            merged_output = self.runner.api.parse_llm_response(
                response.response,
                schema=self.config["output"]["schema"],
                manually_fix_errors=self.manually_fix_errors,
                use_structured_output=structured_mode,
            )[0]
            merged_output.update(dict(zip(self.config["reduce_key"], key)))
            merge_cost = response.total_cost
            return merged_output, merge_prompt, merge_cost

        return None, merge_prompt, merge_cost

<<<<<<< HEAD
    def get_fold_time(self) -> Tuple[float, bool]:
=======
    def get_fold_time(self) -> tuple[float, bool]:
>>>>>>> 4cfd3717
        """
        Get the average fold time or a default value.

        Returns:
            tuple[float, bool]: A tuple containing the average fold time (or default) and a boolean
            indicating whether the default value was used.
        """
        if "fold_time" in self.config:
            return self.config["fold_time"], False
        with self.lock:
            if len(self.fold_times) >= self.min_samples:
                return sum(self.fold_times) / len(self.fold_times), False
        return 1.0, True  # Default to 1 second if no data is available

    def get_merge_time(self) -> tuple[float, bool]:
        """
        Get the average merge time or a default value.

        Returns:
            tuple[float, bool]: A tuple containing the average merge time (or default) and a boolean
            indicating whether the default value was used.
        """
        if "merge_time" in self.config:
            return self.config["merge_time"], False
        with self.lock:
            if len(self.merge_times) >= self.min_samples:
                return sum(self.merge_times) / len(self.merge_times), False
        return 1.0, True  # Default to 1 second if no data is available

    def _update_fold_time(self, time: float) -> None:
        """
        Update the fold time statistics.

        Args:
            time (float): The time taken for a fold operation.
        """
        with self.lock:
            self.fold_times.append(time)

    def _update_merge_time(self, time: float) -> None:
        """
        Update the merge time statistics.

        Args:
            time (float): The time taken for a merge operation.
        """
        with self.lock:
            self.merge_times.append(time)

    def _batch_reduce(
<<<<<<< HEAD
        self, key: Tuple, group_list: List[Dict], scratchpad: Optional[str] = None
    ) -> Tuple[Optional[Dict], str, float]:
=======
        self, key: tuple, group_list: list[dict], scratchpad: str | None = None
    ) -> tuple[dict | None, str, float]:
>>>>>>> 4cfd3717
        """
        Perform a batch reduce operation on a group of items.

        This method reduces a group of items into a single output using the reduce prompt.

        Args:
            key (tuple): The reduce key tuple for the group.
            group_list (list[dict]): The list of items to be reduced.
            scratchpad (str | None): The scratchpad to use for the reduce operation.
        Returns:
<<<<<<< HEAD
            Tuple[Optional[Dict], str, float]: A tuple containing the reduced output (or None if processing failed),
=======
            tuple[dict | None, str, float]: A tuple containing the reduced output (or None if processing failed),
>>>>>>> 4cfd3717
            the prompt used, and the cost of the reduce operation.
        """
        prompt = strict_render(
            self.config["prompt"],
            {
                "reduce_key": dict(zip(self.config["reduce_key"], key)),
                "inputs": group_list,
            },
        )
        item_cost = 0

        response = self.runner.api.call_llm(
            self.config.get("model", self.default_model),
            "reduce",
            [{"role": "user", "content": prompt}],
            self.config["output"]["schema"],
            scratchpad=scratchpad,
            timeout_seconds=self.config.get("timeout", 120),
            max_retries_per_timeout=self.config.get("max_retries_per_timeout", 2),
            bypass_cache=self.config.get("bypass_cache", self.bypass_cache),
            validation_config=(
                {
                    "num_retries": self.num_retries_on_validate_failure,
                    "val_rule": self.config.get("validate", []),
                    "validation_fn": self.validation_fn,
                }
                if self.config.get("validate", None)
                else None
            ),
            gleaning_config=self.config.get("gleaning", None),
            verbose=self.config.get("verbose", False),
            litellm_completion_kwargs=self.config.get("litellm_completion_kwargs", {}),
            op_config=self.config,
        )

        item_cost += response.total_cost

        if response.validated:
            structured_mode = (
                self.config.get("output", {}).get("mode")
                == OutputMode.STRUCTURED_OUTPUT.value
            )
            output = self.runner.api.parse_llm_response(
                response.response,
                schema=self.config["output"]["schema"],
                manually_fix_errors=self.manually_fix_errors,
                use_structured_output=structured_mode,
            )[0]
            output.update(dict(zip(self.config["reduce_key"], key)))

            return output, prompt, item_cost
        return None, prompt, item_cost<|MERGE_RESOLUTION|>--- conflicted
+++ resolved
@@ -12,20 +12,12 @@
 from collections import deque
 from concurrent.futures import ThreadPoolExecutor, as_completed
 from threading import Lock
-<<<<<<< HEAD
-from typing import Any, Dict, List, Optional, Tuple, Union
-=======
 from typing import Any
->>>>>>> 4cfd3717
 
 import jinja2
 import numpy as np
 from jinja2 import Template
-<<<<<<< HEAD
-from pydantic import Field
-=======
 from pydantic import Field, field_validator, model_validator
->>>>>>> 4cfd3717
 
 from docetl.operations.base import BaseOperation
 from docetl.operations.clustering_utils import (
@@ -49,25 +41,6 @@
 
     class schema(BaseOperation.schema):
         type: str = "reduce"
-<<<<<<< HEAD
-        reduce_key: Union[str, List[str]]
-        output: Optional[Dict[str, Any]] = None
-        prompt: Optional[str] = None
-        optimize: Optional[bool] = None
-        synthesize_resolve: Optional[bool] = None
-        model: Optional[str] = None
-        input: Optional[Dict[str, Any]] = None
-        pass_through: Optional[bool] = None
-        associative: Optional[bool] = None
-        fold_prompt: Optional[str] = None
-        fold_batch_size: Optional[int] = None
-        value_sampling: Optional[Dict[str, Any]] = None
-        verbose: Optional[bool] = None
-        timeout: Optional[int] = None
-        litellm_completion_kwargs: Dict[str, Any] = Field(default_factory=dict)
-        enable_observability: bool = False
-
-=======
         reduce_key: str | list[str]
         output: dict[str, Any]
         prompt: str
@@ -183,7 +156,6 @@
 
             return self
 
->>>>>>> 4cfd3717
     def __init__(self, *args, **kwargs):
         """
         Initialize the ReduceOperation.
@@ -206,228 +178,7 @@
         self.intermediates = {}
         self.lineage_keys = self.config.get("output", {}).get("lineage", [])
 
-<<<<<<< HEAD
-    def syntax_check(self) -> None:
-        """
-        Perform comprehensive syntax checks on the configuration of the ReduceOperation.
-
-        This method validates the presence and correctness of all required configuration keys, Jinja2 templates, and ensures the correct
-        structure and types of the entire configuration.
-
-        The method performs the following checks:
-        1. Verifies the presence of all required keys in the configuration.
-        2. Validates the structure and content of the 'output' configuration, including its 'schema'.
-        3. Checks if the main 'prompt' is a valid Jinja2 template and contains the required 'inputs' variable.
-        4. If 'merge_prompt' is specified, ensures that 'fold_prompt' is also present.
-        5. If 'fold_prompt' is present, verifies the existence of 'fold_batch_size'.
-        6. Validates the 'fold_prompt' as a Jinja2 template with required variables 'inputs' and 'output'.
-        7. If present, checks 'merge_prompt' as a valid Jinja2 template with required 'outputs' variable.
-        8. Verifies types of various configuration inputs (e.g., 'fold_batch_size' as int).
-        9. Checks for the presence and validity of optional configurations like 'model'.
-
-        Raises:
-            ValueError: If any required configuration is missing, if templates are invalid or missing required
-                        variables, or if any other configuration aspect is incorrect or inconsistent.
-            TypeError: If any configuration value has an incorrect type, such as 'schema' not being a dict
-                       or 'fold_batch_size' not being an integer.
-        """
-        required_keys = ["reduce_key", "prompt", "output"]
-        for key in required_keys:
-            if key not in self.config:
-                raise ValueError(
-                    f"Missing required key '{key}' in {self.config['name']} configuration"
-                )
-
-        if "schema" not in self.config["output"]:
-            raise ValueError(
-                f"Missing 'schema' in {self.config['name']} 'output' configuration"
-            )
-
-        if not isinstance(self.config["output"]["schema"], dict):
-            raise TypeError(
-                f"'schema' in {self.config['name']} 'output' configuration must be a dictionary"
-            )
-
-        if not self.config["output"]["schema"]:
-            raise ValueError(
-                f"'schema' in {self.config['name']} 'output' configuration cannot be empty"
-            )
-
-        # Check if the prompt is a valid Jinja2 template
-        try:
-            template = Template(self.config["prompt"])
-            template_vars = template.environment.parse(self.config["prompt"]).find_all(
-                jinja2.nodes.Name
-            )
-            template_var_names = {var.name for var in template_vars}
-            if "inputs" not in template_var_names:
-                raise ValueError(
-                    f"Prompt template for {self.config['name']} must include the 'inputs' variable"
-                )
-        except Exception as e:
-            raise ValueError(
-                f"Invalid Jinja2 template in {self.config['name']} 'prompt': {str(e)}"
-            )
-
-        # Check if fold_prompt is a valid Jinja2 template (now required if merge exists)
-        if "merge_prompt" in self.config:
-            if "fold_prompt" not in self.config:
-                raise ValueError(
-                    f"'fold_prompt' is required when 'merge_prompt' is specified in {self.config['name']}"
-                )
-
-        if "fold_prompt" in self.config:
-            if "fold_batch_size" not in self.config:
-                raise ValueError(
-                    f"'fold_batch_size' is required when 'fold_prompt' is specified in {self.config['name']}"
-                )
-
-            try:
-                fold_template = Template(self.config["fold_prompt"])
-                fold_template_vars = fold_template.environment.parse(
-                    self.config["fold_prompt"]
-                ).find_all(jinja2.nodes.Name)
-                fold_template_var_names = {var.name for var in fold_template_vars}
-                required_vars = {"inputs", "output"}
-                if not required_vars.issubset(fold_template_var_names):
-                    raise ValueError(
-                        f"Fold template in {self.config['name']} must include variables: {required_vars}. Current template includes: {fold_template_var_names}"
-                    )
-            except Exception as e:
-                raise ValueError(
-                    f"Invalid Jinja2 template in {self.config['name']} 'fold_prompt': {str(e)}"
-                )
-
-        # Check merge_prompt and merge_batch_size
-        if "merge_prompt" in self.config:
-            if "merge_batch_size" not in self.config:
-                raise ValueError(
-                    f"'merge_batch_size' is required when 'merge_prompt' is specified in {self.config['name']}"
-                )
-
-            try:
-                merge_template = Template(self.config["merge_prompt"])
-                merge_template_vars = merge_template.environment.parse(
-                    self.config["merge_prompt"]
-                ).find_all(jinja2.nodes.Name)
-                merge_template_var_names = {var.name for var in merge_template_vars}
-                if "outputs" not in merge_template_var_names:
-                    raise ValueError(
-                        f"Merge template in {self.config['name']} must include the 'outputs' variable"
-                    )
-            except Exception as e:
-                raise ValueError(
-                    f"Invalid Jinja2 template in {self.config['name']} 'merge_prompt': {str(e)}"
-                )
-
-        # Check if the model is specified (optional)
-        if "model" in self.config and not isinstance(self.config["model"], str):
-            raise TypeError(
-                f"'model' in {self.config['name']} configuration must be a string"
-            )
-
-        # Check if reduce_key is a string or a list of strings
-        if not isinstance(self.config["reduce_key"], (str, list)):
-            raise TypeError(
-                f"'reduce_key' in {self.config['name']} configuration must be a string or a list of strings"
-            )
-        if isinstance(self.config["reduce_key"], list):
-            if not all(isinstance(key, str) for key in self.config["reduce_key"]):
-                raise TypeError(
-                    f"All elements in 'reduce_key' list in {self.config['name']} configuration must be strings"
-                )
-
-        # Check if input schema is provided and valid (optional)
-        if "input" in self.config:
-            if "schema" not in self.config["input"]:
-                raise ValueError(
-                    f"Missing 'schema' in {self.config['name']} 'input' configuration"
-                )
-            if not isinstance(self.config["input"]["schema"], dict):
-                raise TypeError(
-                    f"'schema' in {self.config['name']} 'input' configuration must be a dictionary"
-                )
-
-        # Check if fold_batch_size and merge_batch_size are positive integers
-        for key in ["fold_batch_size", "merge_batch_size"]:
-            if key in self.config:
-                if not isinstance(self.config[key], int) or self.config[key] <= 0:
-                    raise ValueError(
-                        f"'{key}' in {self.config['name']} configuration must be a positive integer"
-                    )
-
-        if "value_sampling" in self.config:
-            sampling = self.config["value_sampling"]
-            if not isinstance(sampling, dict):
-                raise TypeError(
-                    f"'value_sampling' in {self.config['name']} configuration must be a dictionary"
-                )
-
-            if "enabled" not in sampling:
-                raise ValueError(
-                    f"'enabled' is required in {self.config['name']} 'value_sampling' configuration"
-                )
-            if not isinstance(sampling["enabled"], bool):
-                raise TypeError(
-                    f"'enabled' in {self.config['name']} 'value_sampling' configuration must be a boolean"
-                )
-
-            if sampling["enabled"]:
-                if "sample_size" not in sampling:
-                    raise ValueError(
-                        f"'sample_size' is required when value_sampling is enabled in {self.config['name']}"
-                    )
-                if (
-                    not isinstance(sampling["sample_size"], int)
-                    or sampling["sample_size"] <= 0
-                ):
-                    raise ValueError(
-                        f"'sample_size' in {self.config['name']} configuration must be a positive integer"
-                    )
-
-                if "method" not in sampling:
-                    raise ValueError(
-                        f"'method' is required when value_sampling is enabled in {self.config['name']}"
-                    )
-                if sampling["method"] not in [
-                    "random",
-                    "first_n",
-                    "cluster",
-                    "sem_sim",
-                ]:
-                    raise ValueError(
-                        f"Invalid 'method'. Must be 'random', 'first_n', or 'embedding' in {self.config['name']}"
-                    )
-
-                if sampling["method"] == "embedding":
-                    if "embedding_model" not in sampling:
-                        raise ValueError(
-                            f"'embedding_model' is required when using embedding-based sampling in {self.config['name']}"
-                        )
-                    if "embedding_keys" not in sampling:
-                        raise ValueError(
-                            f"'embedding_keys' is required when using embedding-based sampling in {self.config['name']}"
-                        )
-
-        # Check if lineage is a list of strings
-        if "lineage" in self.config.get("output", {}):
-            if not isinstance(self.config["output"]["lineage"], list):
-                raise TypeError(
-                    f"'lineage' in {self.config['name']} 'output' configuration must be a list"
-                )
-            if not all(
-                isinstance(key, str) for key in self.config["output"]["lineage"]
-            ):
-                raise TypeError(
-                    f"All elements in 'lineage' list in {self.config['name']} 'output' configuration must be strings"
-                )
-
-        self.gleaning_check()
-
-    def execute(self, input_data: List[Dict]) -> Tuple[List[Dict], float]:
-=======
     def execute(self, input_data: list[dict]) -> tuple[list[dict], float]:
->>>>>>> 4cfd3717
         """
         Execute the reduce operation on the provided input data.
 
@@ -601,13 +352,8 @@
         return results, total_cost
 
     def _cluster_based_sampling(
-<<<<<<< HEAD
-        self, group_list: List[Dict], value_sampling: Dict, sample_size: int
-    ) -> Tuple[List[Dict], float]:
-=======
         self, group_list: list[dict], value_sampling: dict, sample_size: int
     ) -> tuple[list[dict], float]:
->>>>>>> 4cfd3717
         if sample_size >= len(group_list):
             return group_list, 0
 
@@ -833,13 +579,8 @@
         )
 
     def _incremental_reduce(
-<<<<<<< HEAD
-        self, key: Tuple, group_list: List[Dict]
-    ) -> Tuple[Optional[Dict], List[str], float]:
-=======
         self, key: tuple, group_list: list[dict]
     ) -> tuple[dict | None, list[str], float]:
->>>>>>> 4cfd3717
         """
         Perform an incremental reduce operation on a group of items.
 
@@ -850,11 +591,7 @@
             group_list (list[dict]): The list of items in the group to be processed.
 
         Returns:
-<<<<<<< HEAD
-            Tuple[Optional[Dict], List[str], float]: A tuple containing the final reduced result (or None if processing failed),
-=======
             tuple[dict | None, list[str], float]: A tuple containing the final reduced result (or None if processing failed),
->>>>>>> 4cfd3717
             the list of prompts used, and the total cost of the operation.
         """
         fold_batch_size = self.config["fold_batch_size"]
@@ -893,11 +630,7 @@
                     {
                         "iter": iter_count,
                         "intermediate": folded_output,
-<<<<<<< HEAD
-                        "scratchpad": folded_output["updated_scratchpad"],
-=======
                         "scratchpad": folded_output.get("updated_scratchpad", ""),
->>>>>>> 4cfd3717
                     }
                 )
                 iter_count += 1
@@ -915,11 +648,7 @@
 
         return current_output, prompts, total_cost
 
-<<<<<<< HEAD
-    def validation_fn(self, response: Dict[str, Any]):
-=======
     def validation_fn(self, response: dict[str, Any]):
->>>>>>> 4cfd3717
         structured_mode = (
             self.config.get("output", {}).get("mode")
             == OutputMode.STRUCTURED_OUTPUT.value
@@ -935,19 +664,11 @@
 
     def _increment_fold(
         self,
-<<<<<<< HEAD
-        key: Tuple,
-        batch: List[Dict],
-        current_output: Optional[Dict],
-        scratchpad: Optional[str] = None,
-    ) -> Tuple[Optional[Dict], str, float]:
-=======
         key: tuple,
         batch: list[dict],
         current_output: dict | None,
         scratchpad: str | None = None,
     ) -> tuple[dict | None, str, float]:
->>>>>>> 4cfd3717
         """
         Perform an incremental fold operation on a batch of items.
 
@@ -959,11 +680,7 @@
             current_output (dict | None): The current accumulated output, if any.
             scratchpad (str | None): The scratchpad to use for the fold operation.
         Returns:
-<<<<<<< HEAD
-            Tuple[Optional[Dict], str, float]: A tuple containing the folded output (or None if processing failed),
-=======
             tuple[dict | None, str, float]: A tuple containing the folded output (or None if processing failed),
->>>>>>> 4cfd3717
             the prompt used, and the cost of the fold operation.
         """
         if current_output is None:
@@ -1025,13 +742,8 @@
         return None, fold_prompt, fold_cost
 
     def _merge_results(
-<<<<<<< HEAD
-        self, key: Tuple, outputs: List[Dict]
-    ) -> Tuple[Optional[Dict], str, float]:
-=======
         self, key: tuple, outputs: list[dict]
     ) -> tuple[dict | None, str, float]:
->>>>>>> 4cfd3717
         """
         Merge multiple outputs into a single result.
 
@@ -1042,11 +754,7 @@
             outputs (list[dict]): The list of outputs to be merged.
 
         Returns:
-<<<<<<< HEAD
-            Tuple[Optional[Dict], str, float]: A tuple containing the merged output (or None if processing failed),
-=======
             tuple[dict | None, str, float]: A tuple containing the merged output (or None if processing failed),
->>>>>>> 4cfd3717
             the prompt used, and the cost of the merge operation.
         """
         start_time = time.time()
@@ -1099,11 +807,7 @@
 
         return None, merge_prompt, merge_cost
 
-<<<<<<< HEAD
-    def get_fold_time(self) -> Tuple[float, bool]:
-=======
     def get_fold_time(self) -> tuple[float, bool]:
->>>>>>> 4cfd3717
         """
         Get the average fold time or a default value.
 
@@ -1154,13 +858,8 @@
             self.merge_times.append(time)
 
     def _batch_reduce(
-<<<<<<< HEAD
-        self, key: Tuple, group_list: List[Dict], scratchpad: Optional[str] = None
-    ) -> Tuple[Optional[Dict], str, float]:
-=======
         self, key: tuple, group_list: list[dict], scratchpad: str | None = None
     ) -> tuple[dict | None, str, float]:
->>>>>>> 4cfd3717
         """
         Perform a batch reduce operation on a group of items.
 
@@ -1171,11 +870,7 @@
             group_list (list[dict]): The list of items to be reduced.
             scratchpad (str | None): The scratchpad to use for the reduce operation.
         Returns:
-<<<<<<< HEAD
-            Tuple[Optional[Dict], str, float]: A tuple containing the reduced output (or None if processing failed),
-=======
             tuple[dict | None, str, float]: A tuple containing the reduced output (or None if processing failed),
->>>>>>> 4cfd3717
             the prompt used, and the cost of the reduce operation.
         """
         prompt = strict_render(
