"""
The `ResolveOperation` class is a subclass of `BaseOperation` that performs a resolution operation on a dataset. It uses a combination of blocking techniques and LLM-based comparisons to efficiently identify and resolve duplicate or related entries within the dataset.
"""

import random
from concurrent.futures import ThreadPoolExecutor, as_completed
<<<<<<< HEAD
from typing import Any, Dict, List, Optional, Tuple

import jinja2
from jinja2 import Template
from pydantic import Field
=======
from typing import Any

import jinja2
from jinja2 import Template
from litellm import model_cost
from pydantic import Field, ValidationInfo, field_validator, model_validator
>>>>>>> 4cfd3717
from rich.prompt import Confirm

from docetl.operations.base import BaseOperation
from docetl.operations.utils import RichLoopBar, rich_as_completed, strict_render
from docetl.utils import completion_cost, extract_jinja_variables


def find_cluster(item, cluster_map):
    while item != cluster_map[item]:
        cluster_map[item] = cluster_map[cluster_map[item]]
        item = cluster_map[item]
    return item


class ResolveOperation(BaseOperation):
    class schema(BaseOperation.schema):
        type: str = "resolve"
        comparison_prompt: str
<<<<<<< HEAD
        resolution_prompt: Optional[str] = None
        output: Optional[Dict[str, Any]] = None
        embedding_model: Optional[str] = None
        resolution_model: Optional[str] = None
        comparison_model: Optional[str] = None
        blocking_keys: Optional[List[str]] = None
        blocking_threshold: Optional[float] = None
        blocking_conditions: Optional[List[str]] = None
        input: Optional[Dict[str, Any]] = None
        embedding_batch_size: Optional[int] = None
        compare_batch_size: Optional[int] = None
        limit_comparisons: Optional[int] = None
        optimize: Optional[bool] = None
        timeout: Optional[int] = None
        litellm_completion_kwargs: Dict[str, Any] = Field(default_factory=dict)
        enable_observability: bool = False

    def compare_pair(
        self,
        comparison_prompt: str,
        model: str,
        item1: Dict,
        item2: Dict,
        blocking_keys: List[str] = [],
        timeout_seconds: int = 120,
        max_retries_per_timeout: int = 2,
    ) -> Tuple[bool, float, str]:
        """
        Compares two items using an LLM model to determine if they match.

        Args:
            comparison_prompt (str): The prompt template for comparison.
            model (str): The LLM model to use for comparison.
            item1 (Dict): The first item to compare.
            item2 (Dict): The second item to compare.

        Returns:
            Tuple[bool, float, str]: A tuple containing a boolean indicating whether the items match, the cost of the comparison, and the prompt.
        """
        if blocking_keys:
            if all(
                key in item1
                and key in item2
                and str(item1[key]).lower() == str(item2[key]).lower()
                for key in blocking_keys
            ):
                return True, 0, ""

        prompt = strict_render(comparison_prompt, {"input1": item1, "input2": item2})
        response = self.runner.api.call_llm(
            model,
            "compare",
            [{"role": "user", "content": prompt}],
            {"is_match": "bool"},
            timeout_seconds=timeout_seconds,
            max_retries_per_timeout=max_retries_per_timeout,
            bypass_cache=self.config.get("bypass_cache", self.bypass_cache),
            litellm_completion_kwargs=self.config.get("litellm_completion_kwargs", {}),
            op_config=self.config,
        )
        output = self.runner.api.parse_llm_response(
            response.response,
            {"is_match": "bool"},
        )[0]

        return output["is_match"], response.total_cost, prompt

    def syntax_check(self) -> None:
        """
        Checks the configuration of the ResolveOperation for required keys and valid structure.

        This method performs the following checks:
        1. Verifies the presence of required keys: 'comparison_prompt' and 'output'.
        2. Ensures 'output' contains a 'schema' key.
        3. Validates that 'schema' in 'output' is a non-empty dictionary.
        4. Checks if 'comparison_prompt' is a valid Jinja2 template with 'input1' and 'input2' variables.
        5. If 'resolution_prompt' is present, verifies it as a valid Jinja2 template with 'inputs' variable.
        6. Optionally checks if 'model' is a string (if present).
        7. Optionally checks 'blocking_keys' (if present, further checks are performed).

        Raises:
            ValueError: If required keys are missing, if templates are invalid or missing required variables,
                        or if any other configuration aspect is incorrect or inconsistent.
            TypeError: If the types of configuration values are incorrect, such as 'schema' not being a dict
                       or 'model' not being a string.
        """
        required_keys = ["comparison_prompt", "output"]
        for key in required_keys:
            if key not in self.config:
                raise ValueError(
                    f"Missing required key '{key}' in ResolveOperation configuration"
                )

        if "schema" not in self.config["output"] and not self.runner._from_df_accessors:
            raise ValueError("Missing 'schema' in 'output' configuration")
        elif not self.runner._from_df_accessors:
            if not isinstance(self.config["output"]["schema"], dict):
                raise TypeError(
                    "'schema' in 'output' configuration must be a dictionary"
                )

            if not self.config["output"]["schema"]:
                raise ValueError("'schema' in 'output' configuration cannot be empty")

        # Check if the comparison_prompt is a valid Jinja2 template
        try:
            comparison_template = Template(self.config["comparison_prompt"])
            comparison_vars = comparison_template.environment.parse(
                self.config["comparison_prompt"]
            ).find_all(jinja2.nodes.Name)
            comparison_var_names = {var.name for var in comparison_vars}
            if (
                "input1" not in comparison_var_names
                or "input2" not in comparison_var_names
=======
        resolution_prompt: str | None = None
        output: dict[str, Any] | None = None
        embedding_model: str | None = None
        resolution_model: str | None = None
        comparison_model: str | None = None
        blocking_keys: list[str] | None = None
        blocking_threshold: float | None = Field(None, ge=0, le=1)
        blocking_conditions: list[str] | None = None
        input: dict[str, Any] | None = None
        embedding_batch_size: int | None = Field(None, gt=0)
        compare_batch_size: int | None = Field(None, gt=0)
        limit_comparisons: int | None = Field(None, gt=0)
        optimize: bool | None = None
        timeout: int | None = Field(None, gt=0)
        litellm_completion_kwargs: dict[str, Any] = Field(default_factory=dict)
        enable_observability: bool = False

        @field_validator("comparison_prompt")
        def validate_comparison_prompt(cls, v):
            if v is not None:
                try:
                    comparison_template = Template(v)
                    comparison_vars = comparison_template.environment.parse(v).find_all(
                        jinja2.nodes.Name
                    )
                    comparison_var_names = {var.name for var in comparison_vars}
                    if (
                        "input1" not in comparison_var_names
                        or "input2" not in comparison_var_names
                    ):
                        raise ValueError(
                            f"'comparison_prompt' must contain both 'input1' and 'input2' variables. {v}"
                        )
                except Exception as e:
                    raise ValueError(
                        f"Invalid Jinja2 template in 'comparison_prompt': {str(e)}"
                    )
            return v

        @field_validator("resolution_prompt")
        def validate_resolution_prompt(cls, v):
            if v is not None:
                try:
                    reduction_template = Template(v)
                    reduction_vars = reduction_template.environment.parse(v).find_all(
                        jinja2.nodes.Name
                    )
                    reduction_var_names = {var.name for var in reduction_vars}
                    if "inputs" not in reduction_var_names:
                        raise ValueError(
                            "'resolution_prompt' must contain 'inputs' variable"
                        )
                except Exception as e:
                    raise ValueError(
                        f"Invalid Jinja2 template in 'resolution_prompt': {str(e)}"
                    )
            return v

        @field_validator("input")
        def validate_input_schema(cls, v):
            if v is not None:
                if "schema" not in v:
                    raise ValueError("Missing 'schema' in 'input' configuration")
                if not isinstance(v["schema"], dict):
                    raise TypeError(
                        "'schema' in 'input' configuration must be a dictionary"
                    )
            return v

        @model_validator(mode="after")
        def validate_output_schema(self, info: ValidationInfo):
            # Skip validation if we're using from dataframe accessors
            if isinstance(info.context, dict) and info.context.get(
                "_from_df_accessors"
>>>>>>> 4cfd3717
            ):
                return self

            if self.output is None:
                raise ValueError(
<<<<<<< HEAD
                    f"'comparison_prompt' must contain both 'input1' and 'input2' variables. {self.config['comparison_prompt']}"
=======
                    "Missing required key 'output' in ResolveOperation configuration"
>>>>>>> 4cfd3717
                )

            if "schema" not in self.output:
                raise ValueError("Missing 'schema' in 'output' configuration")

            if not isinstance(self.output["schema"], dict):
                raise TypeError(
                    "'schema' in 'output' configuration must be a dictionary"
                )

            if not self.output["schema"]:
                raise ValueError("'schema' in 'output' configuration cannot be empty")

            return self

    def compare_pair(
        self,
        comparison_prompt: str,
        model: str,
        item1: dict,
        item2: dict,
        blocking_keys: list[str] = [],
        timeout_seconds: int = 120,
        max_retries_per_timeout: int = 2,
    ) -> tuple[bool, float, str]:
        """
        Compares two items using an LLM model to determine if they match.

        Args:
            comparison_prompt (str): The prompt template for comparison.
            model (str): The LLM model to use for comparison.
            item1 (dict): The first item to compare.
            item2 (dict): The second item to compare.

        Returns:
            tuple[bool, float, str]: A tuple containing a boolean indicating whether the items match, the cost of the comparison, and the prompt.
        """
        if blocking_keys:
            if all(
                key in item1
                and key in item2
                and str(item1[key]).lower() == str(item2[key]).lower()
                for key in blocking_keys
            ):
                return True, 0, ""

        prompt = strict_render(comparison_prompt, {"input1": item1, "input2": item2})
        response = self.runner.api.call_llm(
            model,
            "compare",
            [{"role": "user", "content": prompt}],
            {"is_match": "bool"},
            timeout_seconds=timeout_seconds,
            max_retries_per_timeout=max_retries_per_timeout,
            bypass_cache=self.config.get("bypass_cache", self.bypass_cache),
            litellm_completion_kwargs=self.config.get("litellm_completion_kwargs", {}),
            op_config=self.config,
        )
        output = self.runner.api.parse_llm_response(
            response.response,
            {"is_match": "bool"},
        )[0]

        return output["is_match"], response.total_cost, prompt

<<<<<<< HEAD
    def validation_fn(self, response: Dict[str, Any]):
=======
    def syntax_check(self) -> None:
        context = {"_from_df_accessors": self.runner._from_df_accessors}
        super().syntax_check(context)

    def validation_fn(self, response: dict[str, Any]):
>>>>>>> 4cfd3717
        output = self.runner.api.parse_llm_response(
            response,
            schema=self.config["output"]["schema"],
        )[0]
        if self.runner.api.validate_output(self.config, output, self.console):
            return output, True
        return output, False

<<<<<<< HEAD
    def execute(self, input_data: List[Dict]) -> Tuple[List[Dict], float]:
=======
    def execute(self, input_data: list[dict]) -> tuple[list[dict], float]:
>>>>>>> 4cfd3717
        """
        Executes the resolve operation on the provided dataset.

        Args:
            input_data (list[dict]): The dataset to resolve.

        Returns:
            tuple[list[dict], float]: A tuple containing the resolved results and the total cost of the operation.

        This method performs the following steps:
        1. Initial blocking based on specified conditions and/or embedding similarity
        2. Pairwise comparison of potentially matching entries using LLM
        3. Clustering of matched entries
        4. Resolution of each cluster into a single entry (if applicable)
        5. Result aggregation and validation

        The method also calculates and logs statistics such as comparisons saved by blocking and self-join selectivity.
        """
        if len(input_data) == 0:
            return [], 0

        # Initialize observability data for all items at the start
        if self.config.get("enable_observability", False):
            observability_key = f"_observability_{self.config['name']}"
            for item in input_data:
                if observability_key not in item:
                    item[observability_key] = {
                        "comparison_prompts": [],
                        "resolution_prompt": None,
                    }

        blocking_keys = self.config.get("blocking_keys", [])
        blocking_threshold = self.config.get("blocking_threshold")
        blocking_conditions = self.config.get("blocking_conditions", [])
        if self.status:
            self.status.stop()

        if not blocking_threshold and not blocking_conditions:
            # Prompt the user for confirmation
            if not Confirm.ask(
                "[yellow]Warning: No blocking keys or conditions specified. "
                "This may result in a large number of comparisons. "
                "We recommend specifying at least one blocking key or condition, or using the optimizer to automatically come up with these. "
                "Do you want to continue without blocking?[/yellow]",
                console=self.runner.console,
            ):
                raise ValueError("Operation cancelled by user.")

        input_schema = self.config.get("input", {}).get("schema", {})
        if not blocking_keys:
            # Set them to all keys in the input data
            blocking_keys = list(input_data[0].keys())
        limit_comparisons = self.config.get("limit_comparisons")
        total_cost = 0

        def is_match(item1: dict[str, Any], item2: dict[str, Any]) -> bool:
            return any(
                eval(condition, {"input1": item1, "input2": item2})
                for condition in blocking_conditions
            )

        # Calculate embeddings if blocking_threshold is set
        embeddings = None
        if blocking_threshold is not None:
<<<<<<< HEAD
            embedding_model = self.config.get(
                "embedding_model", "text-embedding-3-small"
            )
=======
>>>>>>> 4cfd3717

            def get_embeddings_batch(
                items: list[dict[str, Any]]
            ) -> list[tuple[list[float], float]]:
                embedding_model = self.config.get(
                    "embedding_model", "text-embedding-3-small"
                )
                model_input_context_length = model_cost.get(embedding_model, {}).get(
                    "max_input_tokens", 8192
                )

                texts = [
                    " ".join(str(item[key]) for key in blocking_keys if key in item)[
                        : model_input_context_length * 3
                    ]
                    for item in items
                ]
<<<<<<< HEAD
=======

>>>>>>> 4cfd3717
                response = self.runner.api.gen_embedding(
                    model=embedding_model, input=texts
                )
                return [
                    (data["embedding"], completion_cost(response))
                    for data in response["data"]
                ]

            embeddings = []
            costs = []
            with ThreadPoolExecutor(max_workers=self.max_threads) as executor:
                for i in range(
                    0, len(input_data), self.config.get("embedding_batch_size", 1000)
                ):
                    batch = input_data[
                        i : i + self.config.get("embedding_batch_size", 1000)
                    ]
                    batch_results = list(executor.map(get_embeddings_batch, [batch]))

                    for result in batch_results:
                        embeddings.extend([r[0] for r in result])
                        costs.extend([r[1] for r in result])

                total_cost += sum(costs)

        # Generate all pairs to compare, ensuring no duplicate comparisons
        def get_unique_comparison_pairs() -> (
<<<<<<< HEAD
            Tuple[List[Tuple[int, int]], Dict[Tuple[str, ...], List[int]]]
        ):
            # Create a mapping of values to their indices
            value_to_indices: Dict[Tuple[str, ...], List[int]] = {}
=======
            tuple[list[tuple[int, int]], dict[tuple[str, ...], list[int]]]
        ):
            # Create a mapping of values to their indices
            value_to_indices: dict[tuple[str, ...], list[int]] = {}
>>>>>>> 4cfd3717
            for i, item in enumerate(input_data):
                # Create a hashable key from the blocking keys
                key = tuple(str(item.get(k, "")) for k in blocking_keys)
                if key not in value_to_indices:
                    value_to_indices[key] = []
                value_to_indices[key].append(i)

            # Generate pairs for comparison, comparing each unique value combination only once
            comparison_pairs = []
            keys = list(value_to_indices.keys())

            # First, handle comparisons between different values
            for i in range(len(keys)):
                for j in range(i + 1, len(keys)):
                    # Only need one comparison between different values
                    idx1 = value_to_indices[keys[i]][0]
                    idx2 = value_to_indices[keys[j]][0]
                    if idx1 < idx2:  # Maintain ordering to avoid duplicates
                        comparison_pairs.append((idx1, idx2))

            return comparison_pairs, value_to_indices

        comparison_pairs, value_to_indices = get_unique_comparison_pairs()

        # Filter pairs based on blocking conditions
<<<<<<< HEAD
        def meets_blocking_conditions(pair: Tuple[int, int]) -> bool:
=======
        def meets_blocking_conditions(pair: tuple[int, int]) -> bool:
>>>>>>> 4cfd3717
            i, j = pair
            return (
                is_match(input_data[i], input_data[j]) if blocking_conditions else False
            )

        blocked_pairs = (
            list(filter(meets_blocking_conditions, comparison_pairs))
            if blocking_conditions
            else comparison_pairs
        )

        # Apply limit_comparisons to blocked pairs
        if limit_comparisons is not None and len(blocked_pairs) > limit_comparisons:
            self.console.log(
                f"Randomly sampling {limit_comparisons} pairs out of {len(blocked_pairs)} blocked pairs."
            )
            blocked_pairs = random.sample(blocked_pairs, limit_comparisons)

        # Initialize clusters with all indices
        clusters = [{i} for i in range(len(input_data))]
        cluster_map = {i: i for i in range(len(input_data))}

        # If there are remaining comparisons, fill with highest cosine similarities
        remaining_comparisons = (
            limit_comparisons - len(blocked_pairs)
            if limit_comparisons is not None
            else float("inf")
        )
        if remaining_comparisons > 0 and blocking_threshold is not None:
            # Compute cosine similarity for all pairs efficiently
            from sklearn.metrics.pairwise import cosine_similarity

            similarity_matrix = cosine_similarity(embeddings)

            cosine_pairs = []
            for i, j in comparison_pairs:
                if (i, j) not in blocked_pairs and find_cluster(
                    i, cluster_map
                ) != find_cluster(j, cluster_map):
                    similarity = similarity_matrix[i, j]
                    if similarity >= blocking_threshold:
                        cosine_pairs.append((i, j, similarity))

            if remaining_comparisons != float("inf"):
                cosine_pairs.sort(key=lambda x: x[2], reverse=True)
                additional_pairs = [
                    (i, j) for i, j, _ in cosine_pairs[: int(remaining_comparisons)]
                ]
                blocked_pairs.extend(additional_pairs)
            else:
                blocked_pairs.extend((i, j) for i, j, _ in cosine_pairs)

        # Modified merge_clusters to handle all indices with the same value

        def merge_clusters(item1: int, item2: int) -> None:
            root1, root2 = find_cluster(item1, cluster_map), find_cluster(
                item2, cluster_map
            )
            if root1 != root2:
                if len(clusters[root1]) < len(clusters[root2]):
                    root1, root2 = root2, root1
                clusters[root1] |= clusters[root2]
                cluster_map[root2] = root1
                clusters[root2] = set()

                # Also merge all other indices that share the same values
                key1 = tuple(str(input_data[item1].get(k, "")) for k in blocking_keys)
                key2 = tuple(str(input_data[item2].get(k, "")) for k in blocking_keys)

                # Merge all indices with the same values
                for idx in value_to_indices.get(key1, []):
                    if idx != item1:
                        root_idx = find_cluster(idx, cluster_map)
                        if root_idx != root1:
                            clusters[root1] |= clusters[root_idx]
                            cluster_map[root_idx] = root1
                            clusters[root_idx] = set()

                for idx in value_to_indices.get(key2, []):
                    if idx != item2:
                        root_idx = find_cluster(idx, cluster_map)
                        if root_idx != root1:
                            clusters[root1] |= clusters[root_idx]
                            cluster_map[root_idx] = root1
                            clusters[root_idx] = set()

        # Calculate and print statistics
        total_possible_comparisons = len(input_data) * (len(input_data) - 1) // 2
        comparisons_made = len(blocked_pairs)
        comparisons_saved = total_possible_comparisons - comparisons_made
        self.console.log(
            f"[green]Comparisons saved by blocking: {comparisons_saved} "
            f"({(comparisons_saved / total_possible_comparisons) * 100:.2f}%)[/green]"
        )
        self.console.log(
            f"[blue]Number of pairs to compare: {len(blocked_pairs)}[/blue]"
        )

        # Compute an auto-batch size based on the number of comparisons
        def auto_batch() -> int:
            # Maximum batch size limit for 4o-mini model
            M = 500

            n = len(input_data)
            m = len(blocked_pairs)

            # https://www.wolframalpha.com/input?i=k%28k-1%29%2F2+%2B+%28n-k%29%28k-1%29+%3D+m%2C+solve+for+k
            # Two possible solutions for k:
            # k = -1/2 sqrt((1 - 2n)^2 - 8m) + n + 1/2
            # k = 1/2 (sqrt((1 - 2n)^2 - 8m) + 2n + 1)

            discriminant = (1 - 2 * n) ** 2 - 8 * m
            sqrt_discriminant = discriminant**0.5

            k1 = -0.5 * sqrt_discriminant + n + 0.5
            k2 = 0.5 * (sqrt_discriminant + 2 * n + 1)

            # Take the maximum viable solution
            k = max(k1, k2)
            return M if k < 0 else min(int(k), M)

        # Compare pairs and update clusters in real-time
        batch_size = self.config.get("compare_batch_size", auto_batch())
        self.console.log(f"Using compare batch size: {batch_size}")
        pair_costs = 0

        pbar = RichLoopBar(
            range(0, len(blocked_pairs), batch_size),
            desc=f"Processing batches of {batch_size} LLM comparisons",
            console=self.console,
        )
        last_processed = 0
        for i in pbar:
            batch_end = last_processed + batch_size
            batch = blocked_pairs[last_processed:batch_end]
            # Filter pairs for the initial batch
            better_batch = [
                pair
                for pair in batch
                if find_cluster(pair[0], cluster_map) == pair[0]
                and find_cluster(pair[1], cluster_map) == pair[1]
            ]
<<<<<<< HEAD

            # Expand better_batch if it doesn’t reach batch_size
            while len(better_batch) < batch_size and batch_end < len(blocked_pairs):
                # Move batch_end forward by batch_size to get more pairs
                next_end = batch_end + batch_size
                next_batch = blocked_pairs[batch_end:next_end]

                better_batch.extend(
                    pair
                    for pair in next_batch
                    if find_cluster(pair[0], cluster_map) == pair[0]
                    and find_cluster(pair[1], cluster_map) == pair[1]
                )

=======

            # Expand better_batch if it doesn’t reach batch_size
            while len(better_batch) < batch_size and batch_end < len(blocked_pairs):
                # Move batch_end forward by batch_size to get more pairs
                next_end = batch_end + batch_size
                next_batch = blocked_pairs[batch_end:next_end]

                better_batch.extend(
                    pair
                    for pair in next_batch
                    if find_cluster(pair[0], cluster_map) == pair[0]
                    and find_cluster(pair[1], cluster_map) == pair[1]
                )

>>>>>>> 4cfd3717
                # Update batch_end to prevent overlapping in the next loop
                batch_end = next_end
            better_batch = better_batch[:batch_size]
            last_processed = batch_end
            with ThreadPoolExecutor(max_workers=self.max_threads) as executor:
                future_to_pair = {
                    executor.submit(
                        self.compare_pair,
                        self.config["comparison_prompt"],
                        self.config.get("comparison_model", self.default_model),
                        input_data[pair[0]],
                        input_data[pair[1]],
                        blocking_keys,
                        timeout_seconds=self.config.get("timeout", 120),
                        max_retries_per_timeout=self.config.get(
                            "max_retries_per_timeout", 2
                        ),
                    ): pair
                    for pair in better_batch
                }

                for future in as_completed(future_to_pair):
                    pair = future_to_pair[future]
                    is_match_result, cost, prompt = future.result()
                    pair_costs += cost
                    if is_match_result:
                        merge_clusters(pair[0], pair[1])

                    if self.config.get("enable_observability", False):
                        observability_key = f"_observability_{self.config['name']}"
                        for idx in (pair[0], pair[1]):
                            if observability_key not in input_data[idx]:
                                input_data[idx][observability_key] = {
                                    "comparison_prompts": [],
                                    "resolution_prompt": None,
                                }
                            input_data[idx][observability_key][
                                "comparison_prompts"
                            ].append(prompt)

        total_cost += pair_costs

        # Collect final clusters
        final_clusters = [cluster for cluster in clusters if cluster]

        # Process each cluster
        results = []

        def process_cluster(cluster):
            if len(cluster) > 1:
                cluster_items = [input_data[i] for i in cluster]
                if input_schema:
                    cluster_items = [
                        {k: item[k] for k in input_schema.keys() if k in item}
                        for item in cluster_items
                    ]

                resolution_prompt = strict_render(
                    self.config["resolution_prompt"], {"inputs": cluster_items}
                )
                reduction_response = self.runner.api.call_llm(
                    self.config.get("resolution_model", self.default_model),
                    "reduce",
                    [{"role": "user", "content": resolution_prompt}],
                    self.config["output"]["schema"],
                    timeout_seconds=self.config.get("timeout", 120),
                    max_retries_per_timeout=self.config.get(
                        "max_retries_per_timeout", 2
                    ),
                    bypass_cache=self.config.get("bypass_cache", self.bypass_cache),
                    validation_config=(
                        {
                            "val_rule": self.config.get("validate", []),
                            "validation_fn": self.validation_fn,
                        }
                        if self.config.get("validate", None)
                        else None
                    ),
                    litellm_completion_kwargs=self.config.get(
                        "litellm_completion_kwargs", {}
                    ),
                    op_config=self.config,
                )
                reduction_cost = reduction_response.total_cost

                if self.config.get("enable_observability", False):
                    for item in [input_data[i] for i in cluster]:
                        observability_key = f"_observability_{self.config['name']}"
                        if observability_key not in item:
                            item[observability_key] = {
                                "comparison_prompts": [],
                                "resolution_prompt": None,
                            }
                        item[observability_key]["resolution_prompt"] = resolution_prompt

                if reduction_response.validated:
                    reduction_output = self.runner.api.parse_llm_response(
                        reduction_response.response,
                        self.config["output"]["schema"],
                        manually_fix_errors=self.manually_fix_errors,
                    )[0]

                    # If the output is overwriting an existing key, we want to save the kv pairs
                    keys_in_output = [
                        k
                        for k in set(reduction_output.keys())
                        if k in cluster_items[0].keys()
                    ]

                    return (
                        [
                            {
                                **item,
                                f"_kv_pairs_preresolve_{self.config['name']}": {
                                    k: item[k] for k in keys_in_output
                                },
                                **{
                                    k: reduction_output[k]
                                    for k in self.config["output"]["schema"]
                                },
                            }
                            for item in [input_data[i] for i in cluster]
                        ],
                        reduction_cost,
                    )
                return [], reduction_cost
            else:
                # Set the output schema to be the keys found in the compare_prompt
                compare_prompt_keys = extract_jinja_variables(
                    self.config["comparison_prompt"]
                )
                # Get the set of keys in the compare_prompt
                compare_prompt_keys = set(
                    [
                        k.replace("input1.", "")
                        for k in compare_prompt_keys
                        if "input1" in k
                    ]
                )

                # For each key in the output schema, find the most similar key in the compare_prompt
                output_keys = set(self.config["output"]["schema"].keys())
                key_mapping = {}
                for output_key in output_keys:
                    best_match = None
                    best_score = 0
                    for compare_key in compare_prompt_keys:
                        score = sum(
                            c1 == c2 for c1, c2 in zip(output_key, compare_key)
                        ) / max(len(output_key), len(compare_key))
                        if score > best_score:
                            best_score = score
                            best_match = compare_key
                    key_mapping[output_key] = best_match

                # Create the result dictionary using the key mapping
                result = input_data[list(cluster)[0]].copy()
                result[f"_kv_pairs_preresolve_{self.config['name']}"] = {
                    ok: result[ck] for ok, ck in key_mapping.items() if ck in result
                }
                for output_key, compare_key in key_mapping.items():
                    if compare_key in input_data[list(cluster)[0]]:
                        result[output_key] = input_data[list(cluster)[0]][compare_key]
                    elif output_key in input_data[list(cluster)[0]]:
                        result[output_key] = input_data[list(cluster)[0]][output_key]
                    else:
                        result[output_key] = None  # or some default value

                return [result], 0

        # Calculate the number of records before and clusters after
        num_records_before = len(input_data)
        num_clusters_after = len(final_clusters)
        self.console.log(f"Number of keys before resolution: {num_records_before}")
        self.console.log(
            f"Number of distinct keys after resolution: {num_clusters_after}"
        )

        # If no resolution prompt is provided, we can skip the resolution phase
        # And simply select the most common value for each key
        if not self.config.get("resolution_prompt", None):
            for cluster in final_clusters:
                if len(cluster) > 1:
                    for key in self.config["output"]["keys"]:
                        most_common_value = max(
                            set(input_data[i][key] for i in cluster),
                            key=lambda x: sum(
                                1 for i in cluster if input_data[i][key] == x
                            ),
                        )
                        for i in cluster:
                            input_data[i][key] = most_common_value
            results = input_data
        else:
            with ThreadPoolExecutor(max_workers=self.max_threads) as executor:
                futures = [
                    executor.submit(process_cluster, cluster)
                    for cluster in final_clusters
                ]
                for future in rich_as_completed(
                    futures,
                    total=len(futures),
                    desc="Determining resolved key for each group of equivalent keys",
                    console=self.console,
                ):
                    cluster_results, cluster_cost = future.result()
                    results.extend(cluster_results)
                    total_cost += cluster_cost

        total_pairs = len(input_data) * (len(input_data) - 1) // 2
        true_match_count = sum(
            len(cluster) * (len(cluster) - 1) // 2
            for cluster in final_clusters
            if len(cluster) > 1
        )
        true_match_selectivity = (
            true_match_count / total_pairs if total_pairs > 0 else 0
        )
        self.console.log(f"Self-join selectivity: {true_match_selectivity:.4f}")

        if self.status:
            self.status.start()

        return results, total_cost<|MERGE_RESOLUTION|>--- conflicted
+++ resolved
@@ -4,20 +4,12 @@
 
 import random
 from concurrent.futures import ThreadPoolExecutor, as_completed
-<<<<<<< HEAD
-from typing import Any, Dict, List, Optional, Tuple
-
-import jinja2
-from jinja2 import Template
-from pydantic import Field
-=======
 from typing import Any
 
 import jinja2
 from jinja2 import Template
 from litellm import model_cost
 from pydantic import Field, ValidationInfo, field_validator, model_validator
->>>>>>> 4cfd3717
 from rich.prompt import Confirm
 
 from docetl.operations.base import BaseOperation
@@ -36,122 +28,6 @@
     class schema(BaseOperation.schema):
         type: str = "resolve"
         comparison_prompt: str
-<<<<<<< HEAD
-        resolution_prompt: Optional[str] = None
-        output: Optional[Dict[str, Any]] = None
-        embedding_model: Optional[str] = None
-        resolution_model: Optional[str] = None
-        comparison_model: Optional[str] = None
-        blocking_keys: Optional[List[str]] = None
-        blocking_threshold: Optional[float] = None
-        blocking_conditions: Optional[List[str]] = None
-        input: Optional[Dict[str, Any]] = None
-        embedding_batch_size: Optional[int] = None
-        compare_batch_size: Optional[int] = None
-        limit_comparisons: Optional[int] = None
-        optimize: Optional[bool] = None
-        timeout: Optional[int] = None
-        litellm_completion_kwargs: Dict[str, Any] = Field(default_factory=dict)
-        enable_observability: bool = False
-
-    def compare_pair(
-        self,
-        comparison_prompt: str,
-        model: str,
-        item1: Dict,
-        item2: Dict,
-        blocking_keys: List[str] = [],
-        timeout_seconds: int = 120,
-        max_retries_per_timeout: int = 2,
-    ) -> Tuple[bool, float, str]:
-        """
-        Compares two items using an LLM model to determine if they match.
-
-        Args:
-            comparison_prompt (str): The prompt template for comparison.
-            model (str): The LLM model to use for comparison.
-            item1 (Dict): The first item to compare.
-            item2 (Dict): The second item to compare.
-
-        Returns:
-            Tuple[bool, float, str]: A tuple containing a boolean indicating whether the items match, the cost of the comparison, and the prompt.
-        """
-        if blocking_keys:
-            if all(
-                key in item1
-                and key in item2
-                and str(item1[key]).lower() == str(item2[key]).lower()
-                for key in blocking_keys
-            ):
-                return True, 0, ""
-
-        prompt = strict_render(comparison_prompt, {"input1": item1, "input2": item2})
-        response = self.runner.api.call_llm(
-            model,
-            "compare",
-            [{"role": "user", "content": prompt}],
-            {"is_match": "bool"},
-            timeout_seconds=timeout_seconds,
-            max_retries_per_timeout=max_retries_per_timeout,
-            bypass_cache=self.config.get("bypass_cache", self.bypass_cache),
-            litellm_completion_kwargs=self.config.get("litellm_completion_kwargs", {}),
-            op_config=self.config,
-        )
-        output = self.runner.api.parse_llm_response(
-            response.response,
-            {"is_match": "bool"},
-        )[0]
-
-        return output["is_match"], response.total_cost, prompt
-
-    def syntax_check(self) -> None:
-        """
-        Checks the configuration of the ResolveOperation for required keys and valid structure.
-
-        This method performs the following checks:
-        1. Verifies the presence of required keys: 'comparison_prompt' and 'output'.
-        2. Ensures 'output' contains a 'schema' key.
-        3. Validates that 'schema' in 'output' is a non-empty dictionary.
-        4. Checks if 'comparison_prompt' is a valid Jinja2 template with 'input1' and 'input2' variables.
-        5. If 'resolution_prompt' is present, verifies it as a valid Jinja2 template with 'inputs' variable.
-        6. Optionally checks if 'model' is a string (if present).
-        7. Optionally checks 'blocking_keys' (if present, further checks are performed).
-
-        Raises:
-            ValueError: If required keys are missing, if templates are invalid or missing required variables,
-                        or if any other configuration aspect is incorrect or inconsistent.
-            TypeError: If the types of configuration values are incorrect, such as 'schema' not being a dict
-                       or 'model' not being a string.
-        """
-        required_keys = ["comparison_prompt", "output"]
-        for key in required_keys:
-            if key not in self.config:
-                raise ValueError(
-                    f"Missing required key '{key}' in ResolveOperation configuration"
-                )
-
-        if "schema" not in self.config["output"] and not self.runner._from_df_accessors:
-            raise ValueError("Missing 'schema' in 'output' configuration")
-        elif not self.runner._from_df_accessors:
-            if not isinstance(self.config["output"]["schema"], dict):
-                raise TypeError(
-                    "'schema' in 'output' configuration must be a dictionary"
-                )
-
-            if not self.config["output"]["schema"]:
-                raise ValueError("'schema' in 'output' configuration cannot be empty")
-
-        # Check if the comparison_prompt is a valid Jinja2 template
-        try:
-            comparison_template = Template(self.config["comparison_prompt"])
-            comparison_vars = comparison_template.environment.parse(
-                self.config["comparison_prompt"]
-            ).find_all(jinja2.nodes.Name)
-            comparison_var_names = {var.name for var in comparison_vars}
-            if (
-                "input1" not in comparison_var_names
-                or "input2" not in comparison_var_names
-=======
         resolution_prompt: str | None = None
         output: dict[str, Any] | None = None
         embedding_model: str | None = None
@@ -226,17 +102,12 @@
             # Skip validation if we're using from dataframe accessors
             if isinstance(info.context, dict) and info.context.get(
                 "_from_df_accessors"
->>>>>>> 4cfd3717
             ):
                 return self
 
             if self.output is None:
                 raise ValueError(
-<<<<<<< HEAD
-                    f"'comparison_prompt' must contain both 'input1' and 'input2' variables. {self.config['comparison_prompt']}"
-=======
                     "Missing required key 'output' in ResolveOperation configuration"
->>>>>>> 4cfd3717
                 )
 
             if "schema" not in self.output:
@@ -302,15 +173,11 @@
 
         return output["is_match"], response.total_cost, prompt
 
-<<<<<<< HEAD
-    def validation_fn(self, response: Dict[str, Any]):
-=======
     def syntax_check(self) -> None:
         context = {"_from_df_accessors": self.runner._from_df_accessors}
         super().syntax_check(context)
 
     def validation_fn(self, response: dict[str, Any]):
->>>>>>> 4cfd3717
         output = self.runner.api.parse_llm_response(
             response,
             schema=self.config["output"]["schema"],
@@ -319,11 +186,7 @@
             return output, True
         return output, False
 
-<<<<<<< HEAD
-    def execute(self, input_data: List[Dict]) -> Tuple[List[Dict], float]:
-=======
     def execute(self, input_data: list[dict]) -> tuple[list[dict], float]:
->>>>>>> 4cfd3717
         """
         Executes the resolve operation on the provided dataset.
 
@@ -388,12 +251,6 @@
         # Calculate embeddings if blocking_threshold is set
         embeddings = None
         if blocking_threshold is not None:
-<<<<<<< HEAD
-            embedding_model = self.config.get(
-                "embedding_model", "text-embedding-3-small"
-            )
-=======
->>>>>>> 4cfd3717
 
             def get_embeddings_batch(
                 items: list[dict[str, Any]]
@@ -411,10 +268,7 @@
                     ]
                     for item in items
                 ]
-<<<<<<< HEAD
-=======
-
->>>>>>> 4cfd3717
+
                 response = self.runner.api.gen_embedding(
                     model=embedding_model, input=texts
                 )
@@ -442,17 +296,10 @@
 
         # Generate all pairs to compare, ensuring no duplicate comparisons
         def get_unique_comparison_pairs() -> (
-<<<<<<< HEAD
-            Tuple[List[Tuple[int, int]], Dict[Tuple[str, ...], List[int]]]
-        ):
-            # Create a mapping of values to their indices
-            value_to_indices: Dict[Tuple[str, ...], List[int]] = {}
-=======
             tuple[list[tuple[int, int]], dict[tuple[str, ...], list[int]]]
         ):
             # Create a mapping of values to their indices
             value_to_indices: dict[tuple[str, ...], list[int]] = {}
->>>>>>> 4cfd3717
             for i, item in enumerate(input_data):
                 # Create a hashable key from the blocking keys
                 key = tuple(str(item.get(k, "")) for k in blocking_keys)
@@ -478,11 +325,7 @@
         comparison_pairs, value_to_indices = get_unique_comparison_pairs()
 
         # Filter pairs based on blocking conditions
-<<<<<<< HEAD
-        def meets_blocking_conditions(pair: Tuple[int, int]) -> bool:
-=======
         def meets_blocking_conditions(pair: tuple[int, int]) -> bool:
->>>>>>> 4cfd3717
             i, j = pair
             return (
                 is_match(input_data[i], input_data[j]) if blocking_conditions else False
@@ -625,7 +468,6 @@
                 if find_cluster(pair[0], cluster_map) == pair[0]
                 and find_cluster(pair[1], cluster_map) == pair[1]
             ]
-<<<<<<< HEAD
 
             # Expand better_batch if it doesn’t reach batch_size
             while len(better_batch) < batch_size and batch_end < len(blocked_pairs):
@@ -640,22 +482,6 @@
                     and find_cluster(pair[1], cluster_map) == pair[1]
                 )
 
-=======
-
-            # Expand better_batch if it doesn’t reach batch_size
-            while len(better_batch) < batch_size and batch_end < len(blocked_pairs):
-                # Move batch_end forward by batch_size to get more pairs
-                next_end = batch_end + batch_size
-                next_batch = blocked_pairs[batch_end:next_end]
-
-                better_batch.extend(
-                    pair
-                    for pair in next_batch
-                    if find_cluster(pair[0], cluster_map) == pair[0]
-                    and find_cluster(pair[1], cluster_map) == pair[1]
-                )
-
->>>>>>> 4cfd3717
                 # Update batch_end to prevent overlapping in the next loop
                 batch_end = next_end
             better_batch = better_batch[:batch_size]
