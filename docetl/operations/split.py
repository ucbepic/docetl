--- conflicted
+++ resolved
@@ -1,9 +1,5 @@
 import uuid
-<<<<<<< HEAD
-from typing import Any, Dict, List, Optional, Tuple
-=======
 from typing import Any
->>>>>>> 4cfd3717
 
 import tiktoken
 from pydantic import field_validator, model_validator
@@ -28,17 +24,8 @@
         type: str = "split"
         split_key: str
         method: str
-<<<<<<< HEAD
-        method_kwargs: Dict[str, Any]
-        model: Optional[str] = None
-
-    def __init__(self, *args, **kwargs):
-        super().__init__(*args, **kwargs)
-        self.name = self.config["name"]
-=======
         method_kwargs: dict[str, Any]
         model: str | None = None
->>>>>>> 4cfd3717
 
         @field_validator("method")
         def validate_method(cls, v):
@@ -59,31 +46,11 @@
                     raise ValueError("'delimiter' is required for delimiter method")
             return self
 
-<<<<<<< HEAD
-        if not isinstance(self.config["split_key"], str):
-            raise TypeError("'split_key' must be a string")
-
-        if self.config["method"] not in ["token_count", "delimiter"]:
-            raise ValueError(f"Invalid method '{self.config['method']}'")
-
-        if self.config["method"] == "token_count":
-            if (
-                not isinstance(self.config["method_kwargs"]["num_tokens"], int)
-                or self.config["method_kwargs"]["num_tokens"] <= 0
-            ):
-                raise ValueError("'num_tokens' must be a positive integer")
-        elif self.config["method"] == "delimiter":
-            if not isinstance(self.config["method_kwargs"]["delimiter"], str):
-                raise ValueError("'delimiter' must be a string")
-
-    def execute(self, input_data: List[Dict]) -> Tuple[List[Dict], float]:
-=======
     def __init__(self, *args, **kwargs):
         super().__init__(*args, **kwargs)
         self.name = self.config["name"]
 
     def execute(self, input_data: list[dict]) -> tuple[list[dict], float]:
->>>>>>> 4cfd3717
         split_key = self.config["split_key"]
         method = self.config["method"]
         method_kwargs = self.config["method_kwargs"]
