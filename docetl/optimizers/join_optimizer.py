import json
import random
from concurrent.futures import ThreadPoolExecutor
from typing import Any

import numpy as np
from litellm import model_cost
from rich.prompt import Confirm

from docetl.operations.equijoin import EquijoinOperation
from docetl.operations.resolve import ResolveOperation
from docetl.utils import completion_cost, extract_jinja_variables


class JoinOptimizer:
    def __init__(
        self,
        runner,
<<<<<<< HEAD
        op_config: Dict[str, Any],
=======
        op_config: dict[str, Any],
>>>>>>> 4cfd3717
        target_recall: float = 0.95,
        sample_size: int = 500,
        sampling_weight: float = 20,
        agent_max_retries: int = 5,
<<<<<<< HEAD
        estimated_selectivity: float = None,
=======
        estimated_selectivity: float | None = None,
>>>>>>> 4cfd3717
    ):
        self.runner = runner
        self.config = runner.config
        self.op_config = op_config
        self.llm_client = runner.optimizer.llm_client
        self.max_threads = runner.max_threads
        self.console = runner.console
        self.target_recall = target_recall
        self.sample_size = sample_size
        self.sampling_weight = sampling_weight
        self.agent_max_retries = agent_max_retries
        self.estimated_selectivity = estimated_selectivity
        self.console.log(f"Target Recall: {self.target_recall}")
        self.status = self.runner.status
        self.max_comparison_sampling_attempts = 5
        self.synthesized_keys = []
        # if self.estimated_selectivity is not None:
        #     self.console.log(
        #         f"[yellow]Using estimated selectivity of {self.estimated_selectivity}[/yellow]"
        #     )

<<<<<<< HEAD
    def _analyze_map_prompt_categorization(self, map_prompt: str) -> Tuple[bool, str]:
=======
    def _analyze_map_prompt_categorization(self, map_prompt: str) -> tuple[bool, str]:
>>>>>>> 4cfd3717
        """
        Analyze the map prompt to determine if it's explicitly categorical.

        Args:
            map_prompt (str): The map prompt to analyze.

        Returns:
            bool: True if the prompt is explicitly categorical, False otherwise.
        """
        messages = [
            {
                "role": "system",
                "content": "You are an AI assistant tasked with analyzing prompts for data processing operations.",
            },
            {
                "role": "user",
                "content": f"""Analyze the following map operation prompt and determine if it is explicitly categorical,
                meaning it details a specific set of possible outputs:

                {map_prompt}

                Respond with 'Yes' if the prompt is explicitly categorical, detailing a finite set of possible outputs.
                Respond with 'No' if the prompt allows for open-ended or non-categorical responses.
                Provide a brief explanation for your decision.""",
            },
        ]

        response = self.llm_client.generate_rewrite(
            messages,
            "You are an expert in analyzing natural language prompts for data processing tasks.",
            {
                "type": "object",
                "properties": {
                    "is_categorical": {
                        "type": "string",
                        "enum": ["Yes", "No"],
                        "description": "Whether the prompt is explicitly categorical",
                    },
                    "explanation": {
                        "type": "string",
                        "description": "Brief explanation for the decision",
                    },
                },
                "required": ["is_categorical", "explanation"],
            },
        )

        analysis = json.loads(response.choices[0].message.content)

        self.console.log("[bold]Map Prompt Analysis:[/bold]")
        self.console.log(f"Is Categorical: {analysis['is_categorical']}")
        self.console.log(f"Explanation: {analysis['explanation']}")

        return analysis["is_categorical"].lower() == "yes", analysis["explanation"]

    def _determine_duplicate_keys(
        self,
<<<<<<< HEAD
        input_data: List[Dict[str, Any]],
        reduce_key: List[str],
        map_prompt: Optional[str] = None,
    ) -> Tuple[bool, str]:
=======
        input_data: list[dict[str, Any]],
        reduce_key: list[str],
        map_prompt: str | None = None,
    ) -> tuple[bool, str]:
>>>>>>> 4cfd3717
        # Prepare a sample of the input data for analysis
        sample_size = min(10, len(input_data))
        data_sample = random.sample(
            [{rk: item[rk] for rk in reduce_key} for item in input_data], sample_size
        )

        context_prefix = ""
        if map_prompt:
            context_prefix = f"For context, these values came out of a pipeline with the following prompt:\n\n{map_prompt}\n\n"

        messages = [
            {
                "role": "user",
                "content": f"{context_prefix}I want to do a reduce operation on these values, and I need to determine if there are semantic duplicates in the data, where the strings are different but they technically belong in the same group. Note that exact string duplicates should not be considered here.\n\nHere's a sample of the data (showing the '{reduce_key}' field(s)): {data_sample}\n\nBased on this {'context and ' if map_prompt else ''}sample, are there likely to be such semantic duplicates (not exact string matches) in the dataset? Respond with 'yes' only if you think there are semantic duplicates, or 'no' if you don't see evidence of semantic duplicates or if you only see exact string duplicates.",
            },
        ]
        response = self.llm_client.generate_rewrite(
            messages,
            "You are an expert data analyst. Analyze the given data sample and determine if there are likely to be semantic duplicate values that belong in the same group, even if the strings are different.",
            {
                "type": "object",
                "properties": {
                    "likely_duplicates": {
                        "type": "string",
                        "enum": ["Yes", "No"],
                        "description": "Whether duplicates are likely to exist in the full dataset",
                    },
                    "explanation": {
                        "type": "string",
                        "description": "Brief explanation for the decision",
                    },
                },
                "required": ["likely_duplicates", "explanation"],
            },
        )

        analysis = json.loads(response.choices[0].message.content)

        self.console.log(f"[bold]Duplicate Analysis for '{reduce_key}':[/bold]")
        self.console.log(f"Likely Duplicates: {analysis['likely_duplicates']}")
        self.console.log(f"Explanation: {analysis['explanation']}")

        if analysis["likely_duplicates"].lower() == "yes":
            self.console.log(
                "[yellow]Duplicates are likely. Consider using a deduplication strategy in the resolution step.[/yellow]"
            )
            return True, analysis["explanation"]
        return False, ""

    def _sample_random_pairs(
        self, input_data: list[dict[str, Any]], n: int
    ) -> list[tuple[int, int]]:
        """Sample random pairs of indices, excluding exact matches."""
        pairs = set()
        max_attempts = n * 10  # Avoid infinite loop
        attempts = 0

        while len(pairs) < n and attempts < max_attempts:
            i, j = random.sample(range(len(input_data)), 2)
            if i != j and input_data[i] != input_data[j]:
                pairs.add((min(i, j), max(i, j)))  # Ensure ordered pairs
            attempts += 1

        return list(pairs)

    def _check_duplicates_with_llm(
        self,
<<<<<<< HEAD
        input_data: List[Dict[str, Any]],
        pairs: List[Tuple[int, int]],
        reduce_key: List[str],
        map_prompt: Optional[str],
    ) -> Tuple[bool, str]:
=======
        input_data: list[dict[str, Any]],
        pairs: list[tuple[int, int]],
        reduce_key: list[str],
        map_prompt: str | None = None,
    ) -> tuple[bool, str]:
>>>>>>> 4cfd3717
        """Use LLM to check if any pairs are duplicates."""

        content = "Analyze the following pairs of entries and determine if any of them are likely duplicates. Respond with 'Yes' if you find any likely duplicates, or 'No' if none of the pairs seem to be duplicates. Provide a brief explanation for your decision.\n\n"

        if map_prompt:
            content = (
                f"For reference, here is the map prompt used earlier in the pipeline: {map_prompt}\n\n"
                + content
            )

        for i, (idx1, idx2) in enumerate(pairs, 1):
            content += f"Pair {i}:\n"
            content += "Entry 1:\n"
            for key in reduce_key:
                content += f"{key}: {json.dumps(input_data[idx1][key], indent=2)}\n"
            content += "\nEntry 2:\n"
            for key in reduce_key:
                content += f"{key}: {json.dumps(input_data[idx2][key], indent=2)}\n"
            content += "\n"

        messages = [{"role": "user", "content": content}]

        system_prompt = "You are an AI assistant tasked with identifying potential duplicate entries in a dataset."
        response_schema = {
            "type": "object",
            "properties": {
                "duplicates_found": {"type": "string", "enum": ["Yes", "No"]},
                "explanation": {"type": "string"},
            },
            "required": ["duplicates_found", "explanation"],
        }

        response = self.llm_client.generate_rewrite(
            messages, system_prompt, response_schema
        )

        # Print the duplicates_found and explanation
        self.console.log(
            f"[bold]Duplicates in keys found:[/bold] {response['duplicates_found']}\n"
            f"[bold]Explanation:[/bold] {response['explanation']}"
        )

        return response["duplicates_found"].lower() == "yes", response["explanation"]

    def synthesize_compare_prompt(
        self, map_prompt: str | None, reduce_key: list[str]
    ) -> str:

        system_prompt = f"You are an AI assistant tasked with creating a comparison prompt for LLM-assisted entity resolution. Your task is to create a comparison prompt that will be used to compare two entities, referred to as input1 and input2, to see if they are likely the same entity based on the following reduce key(s): {', '.join(reduce_key)}."
        if map_prompt:
            system_prompt += f"\n\nFor context, here is the prompt used earlier in the pipeline to create the inputs to resolve: {map_prompt}"

        messages = [
            {
                "role": "user",
                "content": f"""
    Create a comparison prompt for entity resolution: The prompt should:
    1. Be tailored to the specific domain and type of data being compared ({reduce_key}), based on the context provided.
    2. Instruct to compare two entities, referred to as input1 and input2.
    3. Specifically mention comparing each reduce key in input1 and input2 (e.g., input1.{{key}} and input2.{{key}} for each key in {reduce_key}). You can reference other fields in the input as well, as long as they are short.
    4. Include instructions to consider relevant attributes or characteristics for comparison.
    5. Ask to respond with "True" if the entities are likely the same, or "False" if they are likely different.

    Example structure:
    ```
    Compare the following two {reduce_key} from [entity or document type]:

    [Entity 1]:
    {{{{ input1.key1 }}}}
    {{{{ input1.optional_key2 }}}}

    [Entity 2]:
    {{{{ input2.key1 }}}}
    {{{{ input2.optional_key2 }}}}

    Are these [entities] likely referring to the same [entity type]? Consider [list relevant attributes or characteristics to compare]. Respond with "True" if they are likely the same [entity type], or "False" if they are likely different [entity types].
    ```

    Please generate the comparison prompt, which should be a Jinja2 template:
    """,
            }
        ]

        response = self.llm_client.generate_rewrite(
            messages,
            system_prompt,
            {
                "type": "object",
                "properties": {
                    "comparison_prompt": {
                        "type": "string",
                        "description": "Detailed comparison prompt for entity resolution",
                    }
                },
                "required": ["comparison_prompt"],
            },
        )

        comparison_prompt = json.loads(response.choices[0].message.content)[
            "comparison_prompt"
        ]

        # Log the synthesized comparison prompt
        self.console.log("[green]Synthesized comparison prompt:[/green]")
        self.console.log(comparison_prompt)

        if not comparison_prompt:
            raise ValueError(
                "Could not synthesize a comparison prompt. Please provide a comparison prompt in the config."
            )

        return comparison_prompt

    def synthesize_resolution_prompt(
        self,
        map_prompt: str | None,
        reduce_key: list[str],
        output_schema: dict[str, str],
    ) -> str:
        system_prompt = f"""You are an AI assistant tasked with creating a resolution prompt for LLM-assisted entity resolution.
        Your task is to create a prompt that will be used to merge multiple duplicate keys into a single, consolidated key.
        The key(s) being resolved (known as the reduce_key) are {', '.join(reduce_key)}.
        The duplicate keys will be provided in a list called 'inputs' in a Jinja2 template.
        """

        if map_prompt:
            system_prompt += f"\n\nFor context, here is the prompt used earlier in the pipeline to create the inputs to resolve: {map_prompt}"

        messages = [
            {
                "role": "user",
                "content": f"""
    Create a resolution prompt for merging duplicate keys into a single key. The prompt should:
    1. Be tailored to the specific domain and type of data being merged, based on the context provided.
    2. Use a Jinja2 template to iterate over the duplicate keys (accessed as 'inputs', where each item is a dictionary containing the reduce_key fields, which you can access as entry.reduce_key for each reduce_key in {reduce_key}).
    3. Instruct to create a single, consolidated key from the duplicate keys.
    4. Include guidelines for resolving conflicts (e.g., choosing the most recent, most complete, or most reliable information).
    5. Specify that the output of the resolution prompt should conform to the given output schema: {json.dumps(output_schema, indent=2)}

    Example structure:
    ```
    Analyze the following duplicate entries for the {reduce_key} key:

    {{% for key in inputs %}}
    Entry {{{{ loop.index }}}}:
    {{ % for key in reduce_key %}}
    {{{{ key }}}}: {{{{ key[reduce_key] }}}}
    {{% endfor %}}

    {{% endfor %}}

    Merge these into a single key.
    When merging, follow these guidelines:
    1. [Provide specific merging instructions relevant to the data type]
    2. [Do not make the prompt too long]

    Ensure that the merged key conforms to the following schema:
    {json.dumps(output_schema, indent=2)}

    Return the consolidated key as a single [appropriate data type] value.
    ```

    Please generate the resolution prompt:
    """,
            }
        ]

        response = self.llm_client.generate_rewrite(
            messages,
            system_prompt,
            {
                "type": "object",
                "properties": {
                    "resolution_prompt": {
                        "type": "string",
                        "description": "Detailed resolution prompt for merging duplicate keys",
                    }
                },
                "required": ["resolution_prompt"],
            },
        )

        resolution_prompt = json.loads(response.choices[0].message.content)[
            "resolution_prompt"
        ]

        # Log the synthesized resolution prompt
        self.console.log("[green]Synthesized resolution prompt:[/green]")
        self.console.log(resolution_prompt)

        if not resolution_prompt:
            raise ValueError(
                "Could not synthesize a resolution prompt. Please provide a resolution prompt in the config."
            )

        return resolution_prompt

<<<<<<< HEAD
    def should_optimize(self, input_data: List[Dict[str, Any]]) -> Tuple[bool, str]:
=======
    def should_optimize(self, input_data: list[dict[str, Any]]) -> tuple[bool, str]:
>>>>>>> 4cfd3717
        """
        Determine if the given operation configuration should be optimized.
        """
        # If there are no blocking keys or embeddings, then we don't need to optimize
        if not self.op_config.get("blocking_conditions") or not self.op_config.get(
            "blocking_threshold"
        ):
            return True, ""

        # Check if the operation is marked as empty
        elif self.op_config.get("empty", False):
            # Extract the map prompt from the intermediates
            map_prompt = self.op_config["_intermediates"]["map_prompt"]
            reduce_key = self.op_config["_intermediates"]["reduce_key"]

            if reduce_key is None:
                raise ValueError(
                    "[yellow]Warning: No reduce key found in intermediates for synthesized resolve operation.[/yellow]"
                )

            dedup = True
            explanation = "There is a reduce operation that does not follow a resolve operation. Consider adding a resolve operation to deduplicate the data."

            if map_prompt:
                # Analyze the map prompt
                analysis, explanation = self._analyze_map_prompt_categorization(
                    map_prompt
                )

                if analysis:
                    dedup = False
            else:
                self.console.log(
                    "[yellow]No map prompt found in intermediates for analysis.[/yellow]"
                )

            # TODO: figure out why this would ever be the case
            if not map_prompt:
                map_prompt = "N/A"

            if dedup is False:
                dedup, explanation = self._determine_duplicate_keys(
                    input_data, reduce_key, map_prompt
                )

            # Now do the last attempt of pairwise comparisons
            if dedup is False:
                # Sample up to 20 random pairs of keys for duplicate analysis
                sampled_pairs = self._sample_random_pairs(input_data, 20)

                # Use LLM to check for duplicates
                duplicates_found, explanation = self._check_duplicates_with_llm(
                    input_data, sampled_pairs, reduce_key, map_prompt
                )

                if duplicates_found:
                    dedup = True

            return dedup, explanation

        return False, ""

    def optimize_resolve(
<<<<<<< HEAD
        self, input_data: List[Dict[str, Any]]
    ) -> Tuple[Dict[str, Any], float]:
=======
        self, input_data: list[dict[str, Any]]
    ) -> tuple[dict[str, Any], float]:
>>>>>>> 4cfd3717
        # Check if the operation is marked as empty
        if self.op_config.get("empty", False):
            # Extract the map prompt from the intermediates
            dedup, _ = self.should_optimize(input_data)
            reduce_key = self.op_config["_intermediates"]["reduce_key"]
            map_prompt = self.op_config["_intermediates"]["map_prompt"]

            if dedup is False:
                # If no deduplication is needed, return the same config with 0 cost
                return self.op_config, 0.0

            # Add the reduce key to the output schema in the config
            self.op_config["output"] = {"schema": {rk: "string" for rk in reduce_key}}
            for attempt in range(2):  # Try up to 2 times
                self.op_config["comparison_prompt"] = self.synthesize_compare_prompt(
                    map_prompt, reduce_key
                )
                if (
                    "input1" in self.op_config["comparison_prompt"]
                    and "input2" in self.op_config["comparison_prompt"]
                ):
                    break
                elif attempt == 0:
                    self.console.log(
                        "[yellow]Warning: 'input1' or 'input2' not found in comparison prompt. Retrying...[/yellow]"
                    )
            if (
                "input1" not in self.op_config["comparison_prompt"]
                or "input2" not in self.op_config["comparison_prompt"]
            ):
                self.console.log(
                    "[red]Error: Failed to generate comparison prompt with 'input1' and 'input2'. Using last generated prompt.[/red]"
                )
            for attempt in range(2):  # Try up to 2 times
                self.op_config["resolution_prompt"] = self.synthesize_resolution_prompt(
                    map_prompt, reduce_key, self.op_config["output"]["schema"]
                )
                if "inputs" in self.op_config["resolution_prompt"]:
                    break
                elif attempt == 0:
                    self.console.log(
                        "[yellow]Warning: 'inputs' not found in resolution prompt. Retrying...[/yellow]"
                    )
            if "inputs" not in self.op_config["resolution_prompt"]:
                self.console.log(
                    "[red]Error: Failed to generate resolution prompt with 'inputs'. Using last generated prompt.[/red]"
                )

            # Pop off the empty flag
            self.op_config.pop("empty")

        embeddings, blocking_keys, embedding_cost = self._compute_embeddings(input_data)
        self.console.log(
            f"[bold]Cost of creating embeddings on the sample: ${embedding_cost:.4f}[/bold]"
        )

        similarities = self._calculate_cosine_similarities(embeddings)

        sampled_pairs = self._sample_pairs(similarities)
        comparison_results, comparison_cost = self._perform_comparisons_resolve(
            input_data, sampled_pairs
        )

        self._print_similarity_histogram(similarities, comparison_results)

        threshold, estimated_selectivity = self._find_optimal_threshold(
            comparison_results, similarities
        )

        blocking_rules = self._generate_blocking_rules(
            blocking_keys, input_data, comparison_results
        )

        if blocking_rules:
            false_negatives, rule_selectivity = self._verify_blocking_rule(
                input_data,
                blocking_rules[0],
                blocking_keys,
                comparison_results,
            )
            # If more than 50% of the sample is false negatives, reject the blocking rule
            if len(false_negatives) > len(sampled_pairs) / 2:
                if false_negatives:
                    self.console.log(
                        f"[red]Blocking rule rejected. {len(false_negatives)} false negatives detected in the sample ({len(false_negatives) / len(sampled_pairs):.2f} of the sample).[/red]"
                    )
                    for i, j in false_negatives[:5]:  # Show up to 5 examples
                        self.console.log(
                            f"  Filtered pair: {{ {blocking_keys[0]}: {input_data[i][blocking_keys[0]]} }} and {{ {blocking_keys[0]}: {input_data[j][blocking_keys[0]]} }}"
                        )
                    if len(false_negatives) > 5:
                        self.console.log(f"  ... and {len(false_negatives) - 5} more.")
                blocking_rules = (
                    []
                )  # Clear the blocking rule if it introduces false negatives or is too selective
            elif not false_negatives and rule_selectivity > estimated_selectivity:
                self.console.log(
                    "[green]Blocking rule verified. No false negatives detected in the sample and selectivity is within estimated selectivity.[/green]"
                )
            else:
                # TODO: ask user if they want to use the blocking rule, or come up with some good default behavior
                blocking_rules = []

        optimized_config = self._update_config(threshold, blocking_keys, blocking_rules)
        return optimized_config, embedding_cost + comparison_cost

    def optimize_equijoin(
        self,
<<<<<<< HEAD
        left_data: List[Dict[str, Any]],
        right_data: List[Dict[str, Any]],
        skip_map_gen: bool = False,
        skip_containment_gen: bool = False,
    ) -> Tuple[Dict[str, Any], float, Dict[str, Any]]:
=======
        left_data: list[dict[str, Any]],
        right_data: list[dict[str, Any]],
        skip_map_gen: bool = False,
        skip_containment_gen: bool = False,
    ) -> tuple[dict[str, Any], float, dict[str, Any]]:
>>>>>>> 4cfd3717
        left_keys = self.op_config.get("blocking_keys", {}).get("left", [])
        right_keys = self.op_config.get("blocking_keys", {}).get("right", [])

        if not left_keys and not right_keys:
            # Ask the LLM agent if it would be beneficial to do a map operation on
            # one of the datasets before doing an equijoin
            apply_transformation, dataset_to_transform, reason = (
                (
                    self._should_apply_map_transformation(
                        left_keys, right_keys, left_data, right_data
                    )
                )
                if not skip_map_gen
                else (False, None, None)
            )

            if apply_transformation and not skip_map_gen:
                self.console.log(
                    f"LLM agent suggested applying a map transformation to {dataset_to_transform} dataset because: {reason}"
                )
                extraction_prompt, output_key, new_comparison_prompt = (
                    self._generate_map_and_new_join_transformation(
                        dataset_to_transform, reason, left_data, right_data
                    )
                )
                self.console.log(
                    f"Generated map transformation prompt: {extraction_prompt}"
                )
                self.console.log(f"\nNew output key: {output_key}")
                self.console.log(
                    f"\nNew equijoin comparison prompt: {new_comparison_prompt}"
                )

                # Update the comparison prompt
                self.op_config["comparison_prompt"] = new_comparison_prompt

                # Add the output key to the left_keys or right_keys
                if dataset_to_transform == "left":
                    left_keys.append(output_key)
                else:
                    right_keys.append(output_key)

                # Reset the blocking keys in the config
                self.op_config["blocking_keys"] = {
                    "left": left_keys,
                    "right": right_keys,
                }

                # Bubble up this config and return the transformation prompt, so we can optimize the map operation
                return (
                    self.op_config,
                    0.0,
                    {
                        "optimize_map": True,
                        "map_prompt": extraction_prompt,
                        "output_key": output_key,
                        "dataset_to_transform": dataset_to_transform,
                    },
                )

            # Print the reason for not applying a map transformation
            self.console.log(
                f"Reason for not synthesizing a map transformation for either left or right dataset: {reason}"
            )

        # If there are no blocking keys, generate them
        if not left_keys or not right_keys:
            generated_left_keys, generated_right_keys = (
                self._generate_blocking_keys_equijoin(left_data, right_data)
            )
            left_keys.extend(generated_left_keys)
            right_keys.extend(generated_right_keys)
            left_keys = list(set(left_keys))
            right_keys = list(set(right_keys))

            # Log the generated blocking keys
            self.console.log(
                "[bold]Generated blocking keys (for embeddings-based blocking):[/bold]"
            )
            self.console.log(f"Left keys: {left_keys}")
            self.console.log(f"Right keys: {right_keys}")

        left_embeddings, _, left_embedding_cost = self._compute_embeddings(
            left_data, keys=left_keys
        )
        right_embeddings, _, right_embedding_cost = self._compute_embeddings(
            right_data, keys=right_keys
        )
        self.console.log(
            f"[bold]Cost of creating embeddings on the sample: ${left_embedding_cost + right_embedding_cost:.4f}[/bold]"
        )

        similarities = self._calculate_cross_similarities(
            left_embeddings, right_embeddings
        )

        sampled_pairs = self._sample_pairs(similarities)
        comparison_results, comparison_cost = self._perform_comparisons_equijoin(
            left_data, right_data, sampled_pairs
        )
        self._print_similarity_histogram(similarities, comparison_results)
        attempts = 0
        while (
            not any(result[2] for result in comparison_results)
            and attempts < self.max_comparison_sampling_attempts
        ):
            self.console.log(
                "[yellow]No matches found in the current sample. Resampling pairs to compare...[/yellow]"
            )
            sampled_pairs = self._sample_pairs(similarities)
            comparison_results, current_cost = self._perform_comparisons_equijoin(
                left_data, right_data, sampled_pairs
            )
            comparison_cost += current_cost
            self._print_similarity_histogram(similarities, comparison_results)
            attempts += 1

        if not any(result[2] for result in comparison_results):
            # If still no matches after max_comparison_sampling_attempts attempts, use 99th percentile similarity as threshold
            # This is a heuristic to avoid being in an infinite loop
            # TODO: have a better plan for sampling pairs or avoiding getting into this situation
            self.console.log(
                f"[yellow]No matches found after {self.max_comparison_sampling_attempts} attempts. Using 99th percentile similarity as threshold.[/yellow]"
            )
            threshold = np.percentile([sim[2] for sim in similarities], 99)
            # TODO: figure out how to estimate selectivity
            estimated_selectivity = 0.0
            self.estimated_selectivity = estimated_selectivity

        else:
            threshold, estimated_selectivity = self._find_optimal_threshold(
                comparison_results, similarities
            )
            self.estimated_selectivity = estimated_selectivity

        blocking_rules = self._generate_blocking_rules_equijoin(
            left_keys, right_keys, left_data, right_data, comparison_results
        )

        if blocking_rules:
            false_negatives, rule_selectivity = self._verify_blocking_rule_equijoin(
                left_data,
                right_data,
                blocking_rules[0],
                left_keys,
                right_keys,
                comparison_results,
            )
            if not false_negatives and rule_selectivity <= estimated_selectivity:
                self.console.log(
                    "[green]Blocking rule verified. No false negatives detected in the sample and selectivity is within bounds.[/green]"
                )
            else:
                if false_negatives:
                    self.console.log(
                        f"[red]Blocking rule rejected. {len(false_negatives)} false negatives detected in the sample.[/red]"
                    )
                    for i, j in false_negatives[:5]:  # Show up to 5 examples
                        self.console.log(
                            f"  Filtered pair: Left: {{{', '.join(f'{key}: {left_data[i][key]}' for key in left_keys)}}} and Right: {{{', '.join(f'{key}: {right_data[j][key]}' for key in right_keys)}}}"
                        )
                    if len(false_negatives) > 5:
                        self.console.log(f"  ... and {len(false_negatives) - 5} more.")
                if rule_selectivity > estimated_selectivity:
                    self.console.log(
                        f"[red]Blocking rule rejected. Rule selectivity ({rule_selectivity:.4f}) is higher than the estimated selectivity ({estimated_selectivity:.4f}).[/red]"
                    )
                blocking_rules = (
                    []
                )  # Clear the blocking rule if it introduces false negatives or is too selective

        containment_rules = self._generate_containment_rules_equijoin(
            left_data, right_data
        )
        if not skip_containment_gen:
            self.console.log(
                f"[bold]Generated {len(containment_rules)} containment rules. Please select which ones to use as blocking conditions:[/bold]"
            )
            selected_containment_rules = []
            for rule in containment_rules:
                self.console.log(f"[green]{rule}[/green]")
                # Temporarily stop the status
                if self.status:
                    self.status.stop()
                # Use Rich's Confirm for input
                if Confirm.ask("Use this rule?", console=self.console):
                    selected_containment_rules.append(rule)
                # Restart the status
                if self.status:
                    self.status.start()
        else:
            # Take first 2
            selected_containment_rules = containment_rules[:2]

        if len(containment_rules) > 0:
            self.console.log(
                f"[bold]Selected {len(selected_containment_rules)} containment rules for blocking.[/bold]"
            )
        blocking_rules.extend(selected_containment_rules)

        optimized_config = self._update_config_equijoin(
            threshold, left_keys, right_keys, blocking_rules
        )
        return (
            optimized_config,
            left_embedding_cost + right_embedding_cost + comparison_cost,
            {},
        )

    def _should_apply_map_transformation(
        self,
        left_keys: list[str],
        right_keys: list[str],
        left_data: list[dict[str, Any]],
        right_data: list[dict[str, Any]],
        sample_size: int = 5,
    ) -> tuple[bool, str, str]:
        # Sample data
        left_sample = random.sample(left_data, min(sample_size, len(left_data)))
        right_sample = random.sample(right_data, min(sample_size, len(right_data)))

        # Get keys and their average lengths
        all_left_keys = {
            k: sum(len(str(d[k])) for d in left_sample) / len(left_sample)
            for k in left_sample[0].keys()
        }
        all_right_keys = {
            k: sum(len(str(d[k])) for d in right_sample) / len(right_sample)
            for k in right_sample[0].keys()
        }

        messages = [
            {
                "role": "user",
                "content": f"""Analyze the following datasets and determine if an additional LLM transformation should be applied to generate a new key-value pair for easier joining:

                Comparison prompt for the join operation: {self.op_config.get('comparison_prompt', 'No comparison prompt provided.')}

                Left dataset keys and average lengths: {json.dumps(all_left_keys, indent=2)}
                Right dataset keys and average lengths: {json.dumps(all_right_keys, indent=2)}

                Left dataset sample:
                {json.dumps(left_sample, indent=2)}

                Right dataset sample:
                {json.dumps(right_sample, indent=2)}

                Current keys used for embedding-based ranking of likely matches:
                Left keys: {left_keys}
                Right keys: {right_keys}

                Consider the following:
                1. Are the current keys sufficient for accurate embedding-based ranking of likely matches? We don't want to use too many keys, or keys with too much information, as this will dilute the signal in the embeddings.
                2. Are there any keys particularly long (e.g., full text fields), containing information that is not relevant for the join operation? The dataset with the longer keys should be transformed.
                3. Would a summary or extraction of important information from long key-value pairs be beneficial? If so, the dataset with the longer keys should be transformed.
                4. Is there a mismatch in information representation between the datasets?
                5. Could an additional LLM-generated field improve the accuracy of embeddings or join comparisons?

                If you believe an additional LLM transformation would be beneficial, specify which dataset (left or right) should be transformed and explain why. Otherwise, indicate that no additional transformation is needed and explain why the current blocking keys are sufficient.""",
            }
        ]

        response = self.llm_client.generate_rewrite(
            messages,
            "You are an AI expert in data analysis and entity matching.",
            {
                "type": "object",
                "properties": {
                    "apply_transformation": {"type": "boolean"},
                    "dataset_to_transform": {
                        "type": "string",
                        "enum": ["left", "right", "none"],
                    },
                    "reason": {"type": "string"},
                },
                "required": ["apply_transformation", "dataset_to_transform", "reason"],
            },
        )

        result = json.loads(response.choices[0].message.content)

        return (
            result["apply_transformation"],
            result["dataset_to_transform"],
            result["reason"],
        )

    def _generate_map_and_new_join_transformation(
        self,
        dataset_to_transform: str,
        reason: str,
        left_data: list[dict[str, Any]],
        right_data: list[dict[str, Any]],
        sample_size: int = 5,
    ) -> tuple[str, str, str]:
        # Sample data
        left_sample = random.sample(left_data, min(sample_size, len(left_data)))
        right_sample = random.sample(right_data, min(sample_size, len(right_data)))

        target_data = left_sample if dataset_to_transform == "left" else right_sample

        messages = [
            {
                "role": "user",
                "content": f"""Generate an LLM prompt to transform the {dataset_to_transform} dataset for easier joining. The transformation should create a new key-value pair.

                Current comparison prompt for the join operation: {self.op_config.get('comparison_prompt', 'No comparison prompt provided.')}

                Target ({dataset_to_transform}) dataset sample:
                {json.dumps(target_data, indent=2)}

                Other ({'left' if dataset_to_transform == "right" else "right"}) dataset sample:
                {json.dumps(right_sample if dataset_to_transform == "left" else left_sample, indent=2)}

                Reason for transforming {dataset_to_transform} dataset: {reason}

                Please provide:
                1. An LLM prompt to extract a smaller representation of what is relevant to the join task. The prompt should be a Jinja2 template, referring to any fields in the input data as {{{{ input.field_name }}}}. The prompt should instruct the LLM to return some **non-empty** string-valued output. The transformation should be tailored to the join task if possible, not just a generic summary of the data.
                2. A name for the new output key that will store the transformed data.
                3. An edited comparison prompt that leverages the new attribute created by the transformation. This prompt should be a Jinja2 template, referring to any fields in the input data as {{{{ left.field_name }}}} and {{{{ right.field_name }}}}. The prompt should be the same as the current comparison prompt, but with a new instruction that leverages the new attribute created by the transformation (in addition to the other fields in the prompt). The prompt should instruct the LLM to return a boolean-valued output, like the current comparison prompt.""",
            }
        ]

        response = self.llm_client.generate_rewrite(
            messages,
            "You are an AI expert in data analysis and decomposing complex data processing pipelines.",
            {
                "type": "object",
                "properties": {
                    "extraction_prompt": {"type": "string"},
                    "output_key": {"type": "string"},
                    "new_comparison_prompt": {"type": "string"},
                },
                "required": [
                    "extraction_prompt",
                    "output_key",
                    "new_comparison_prompt",
                ],
            },
        )

        result = json.loads(response.choices[0].message.content)

        return (
            result["extraction_prompt"]
            .replace("left.", "input.")
            .replace("right.", "input."),
            result["output_key"],
            result["new_comparison_prompt"],
        )

    def _generate_blocking_keys_equijoin(
        self,
        left_data: list[dict[str, Any]],
        right_data: list[dict[str, Any]],
        sample_size: int = 5,
    ) -> tuple[list[str], list[str]]:
        # Sample data
        left_sample = random.sample(left_data, min(sample_size, len(left_data)))
        right_sample = random.sample(right_data, min(sample_size, len(right_data)))

        # Prepare sample data for LLM
        left_keys = list(left_sample[0].keys())
        right_keys = list(right_sample[0].keys())

        messages = [
            {
                "role": "user",
                "content": f"""Given the following sample data from two datasets, select appropriate blocking keys for an equijoin operation.
                The blocking process works as follows:
                1. We create embeddings for the selected keys from both datasets.
                2. We use cosine similarity between these embeddings to filter pairs for more detailed LLM comparison.
                3. Pairs with high similarity will be passed to the LLM for final comparison.

                The blocking keys should have relatively short values and be useful for generating embeddings that capture the essence of potential matches.

                Left dataset keys: {left_keys}
                Right dataset keys: {right_keys}

                Sample from left dataset:
                {json.dumps(left_sample, indent=2)}

                Sample from right dataset:
                {json.dumps(right_sample, indent=2)}

                For context, here is the comparison prompt that will be used for the more detailed LLM comparison:
                {self.op_config.get('comparison_prompt', 'No comparison prompt provided.')}

                Please select one or more keys from each dataset that would be suitable for blocking. The keys should contain information that's likely to be similar in matching records and align with the comparison prompt's focus.""",
            }
        ]

        response = self.llm_client.generate_rewrite(
            messages,
            "You are an expert in entity matching and database operations.",
            {
                "type": "object",
                "properties": {
                    "left_blocking_keys": {
                        "type": "array",
                        "items": {"type": "string"},
                        "description": "List of selected blocking keys from the left dataset",
                    },
                    "right_blocking_keys": {
                        "type": "array",
                        "items": {"type": "string"},
                        "description": "List of selected blocking keys from the right dataset",
                    },
                },
                "required": ["left_blocking_keys", "right_blocking_keys"],
            },
        )

        result = json.loads(response.choices[0].message.content)
        left_blocking_keys = result["left_blocking_keys"]
        right_blocking_keys = result["right_blocking_keys"]

        return left_blocking_keys, right_blocking_keys

    def _compute_embeddings(
        self,
        input_data: list[dict[str, Any]],
        keys: list[str] | None = None,
        is_join: bool = True,
    ) -> tuple[list[list[float]], list[str], float]:
        if keys is None:
            keys = self.op_config.get("blocking_keys", [])
            if not keys:
                prompt_template = self.op_config.get("comparison_prompt", "")
                prompt_vars = extract_jinja_variables(prompt_template)
                # Get rid of input, input1, input2
                prompt_vars = [
                    var
                    for var in prompt_vars
                    if var not in ["input", "input1", "input2"]
                ]

                # strip all things before . in the prompt_vars
                keys += list(set([var.split(".")[-1] for var in prompt_vars]))
            if not keys:
                self.console.log(
                    "[yellow]Warning: No blocking keys found. Using all keys for blocking.[/yellow]"
                )
                keys = list(input_data[0].keys())

        model_input_context_length = model_cost.get(
            self.op_config.get("embedding_model", "text-embedding-3-small"), {}
        ).get("max_input_tokens", 8192)
        texts = [
            " ".join(str(item[key]) for key in keys if key in item)[
                :model_input_context_length
            ]
            for item in input_data
        ]

        embeddings = []
        total_cost = 0
        batch_size = 2000
        for i in range(0, len(texts), batch_size):
            batch = texts[i : i + batch_size]
            self.console.log(
                f"[cyan]Processing batch {i//batch_size + 1} of {len(texts)//batch_size + 1}[/cyan]"
            )
            response = self.runner.api.gen_embedding(
                model=self.op_config.get("embedding_model", "text-embedding-3-small"),
                input=batch,
            )
            embeddings.extend([data["embedding"] for data in response["data"]])
            total_cost += completion_cost(response)
        embeddings = [data["embedding"] for data in response["data"]]
        cost = completion_cost(response)
        return embeddings, keys, cost

    def _calculate_cosine_similarities(
        self, embeddings: list[list[float]]
    ) -> list[tuple[int, int, float]]:
        embeddings_array = np.array(embeddings)
        norms = np.linalg.norm(embeddings_array, axis=1)
        dot_products = np.dot(embeddings_array, embeddings_array.T)
        similarities_matrix = dot_products / np.outer(norms, norms)
        i, j = np.triu_indices(len(embeddings), k=1)
        similarities = list(
            zip(i.tolist(), j.tolist(), similarities_matrix[i, j].tolist())
        )
        return similarities

    def _print_similarity_histogram(
        self,
        similarities: list[tuple[int, int, float]],
        comparison_results: list[tuple[int, int, bool]],
    ):
        flat_similarities = [sim[-1] for sim in similarities if sim[-1] != 1]
        hist, bin_edges = np.histogram(flat_similarities, bins=20)
        max_bar_width, max_count = 50, max(hist)
        normalized_hist = [int(count / max_count * max_bar_width) for count in hist]

        # Create a dictionary to store true labels
        true_labels = {(i, j): is_match for i, j, is_match in comparison_results}

        self.console.log("\n[bold]Embedding Cosine Similarity Distribution:[/bold]")
        for i, count in enumerate(normalized_hist):
            bar = "█" * count
            label = f"{bin_edges[i]:.2f}-{bin_edges[i+1]:.2f}"

            # Count true matches and not matches in this bin
            true_matches = 0
            not_matches = 0
            labeled_count = 0
            for sim in similarities:
                if bin_edges[i] <= sim[2] < bin_edges[i + 1]:
                    if (sim[0], sim[1]) in true_labels:
                        labeled_count += 1
                        if true_labels[(sim[0], sim[1])]:
                            true_matches += 1
                        else:
                            not_matches += 1

            # Calculate percentages of labeled pairs
            if labeled_count > 0:
                true_match_percent = (true_matches / labeled_count) * 100
                not_match_percent = (not_matches / labeled_count) * 100
            else:
                true_match_percent = 0
                not_match_percent = 0

            self.console.log(
                f"{label}: {bar} "
                f"(Labeled: {labeled_count}/{hist[i]}, [green]{true_match_percent:.1f}% match[/green], [red]{not_match_percent:.1f}% not match[/red])"
            )
        self.console.log("\n")

    def _sample_pairs(
        self, similarities: list[tuple[int, int, float]]
    ) -> list[tuple[int, int]]:
        # Sort similarities in descending order
        sorted_similarities = sorted(similarities, key=lambda x: x[2], reverse=True)

        # Calculate weights using exponential weighting with self.sampling_weight
        similarities_array = np.array([sim[2] for sim in sorted_similarities])
        weights = np.exp(self.sampling_weight * similarities_array)
        weights /= weights.sum()  # Normalize weights to sum to 1

        # Sample pairs based on the calculated weights
        sampled_indices = np.random.choice(
            len(sorted_similarities),
            size=min(self.sample_size, len(sorted_similarities)),
            replace=False,
            p=weights,
        )

        sampled_pairs = [
            (sorted_similarities[i][0], sorted_similarities[i][1])
            for i in sampled_indices
        ]
        return sampled_pairs

    def _calculate_cross_similarities(
        self, left_embeddings: list[list[float]], right_embeddings: list[list[float]]
    ) -> list[tuple[int, int, float]]:
        left_array = np.array(left_embeddings)
        right_array = np.array(right_embeddings)
        dot_product = np.dot(left_array, right_array.T)
        norm_left = np.linalg.norm(left_array, axis=1)
        norm_right = np.linalg.norm(right_array, axis=1)
        similarities = dot_product / np.outer(norm_left, norm_right)
        return [
            (i, j, sim)
            for i, row in enumerate(similarities)
            for j, sim in enumerate(row)
        ]

    def _perform_comparisons_resolve(
        self, input_data: list[dict[str, Any]], pairs: list[tuple[int, int]]
    ) -> tuple[list[tuple[int, int, bool]], float]:
        comparisons, total_cost = [], 0
        op = ResolveOperation(
            self.runner,
            self.op_config,
            self.runner.default_model,
            self.max_threads,
            self.console,
            self.status,
        )
        with ThreadPoolExecutor(max_workers=self.max_threads) as executor:
            futures = [
                executor.submit(
                    op.compare_pair,
                    self.op_config["comparison_prompt"],
                    self.op_config.get(
                        "comparison_model", self.config.get("model", "gpt-4o-mini")
                    ),
                    input_data[i],
                    input_data[j],
                )
                for i, j in pairs
            ]
            for future, (i, j) in zip(futures, pairs):
                is_match, cost, _ = future.result()
                comparisons.append((i, j, is_match))
                total_cost += cost

        self.console.log(
            f"[bold]Cost of pairwise comparisons on the sample: ${total_cost:.4f}[/bold]"
        )
        return comparisons, total_cost

    def _perform_comparisons_equijoin(
        self,
        left_data: list[dict[str, Any]],
        right_data: list[dict[str, Any]],
        pairs: list[tuple[int, int]],
    ) -> tuple[list[tuple[int, int, bool]], float]:
        comparisons, total_cost = [], 0
        op = EquijoinOperation(
            self.runner,
            self.op_config,
            self.runner.default_model,
            self.max_threads,
            self.console,
            self.status,
        )
        with ThreadPoolExecutor(max_workers=self.max_threads) as executor:
            futures = [
                executor.submit(
                    op.compare_pair,
                    self.op_config["comparison_prompt"],
                    self.op_config.get(
                        "comparison_model", self.config.get("model", "gpt-4o-mini")
                    ),
                    left_data[i],
                    right_data[j] if right_data else left_data[j],
                )
                for i, j in pairs
            ]
            for future, (i, j) in zip(futures, pairs):
                is_match, cost = future.result()
                comparisons.append((i, j, is_match))
                total_cost += cost

        self.console.log(
            f"[bold]Cost of pairwise comparisons on the sample: ${total_cost:.4f}[/bold]"
        )
        return comparisons, total_cost

    def _find_optimal_threshold(
        self,
        comparisons: list[tuple[int, int, bool]],
        similarities: list[tuple[int, int, float]],
    ) -> tuple[float, float, float]:
        true_labels = np.array([comp[2] for comp in comparisons])
        sim_dict = {(i, j): sim for i, j, sim in similarities}
        sim_scores = np.array([sim_dict[(i, j)] for i, j, _ in comparisons])

        thresholds = np.linspace(0, 1, 100)
        precisions, recalls = [], []

        for threshold in thresholds:
            predictions = sim_scores >= threshold
            tp = np.sum(predictions & true_labels)
            fp = np.sum(predictions & ~true_labels)
            fn = np.sum(~predictions & true_labels)

            precision = tp / (tp + fp) if (tp + fp) > 0 else 0
            recall = tp / (tp + fn) if (tp + fn) > 0 else 0

            precisions.append(precision)
            recalls.append(recall)

        valid_indices = [i for i, r in enumerate(recalls) if r >= self.target_recall]
        if not valid_indices:
            optimal_threshold = float(thresholds[np.argmax(recalls)])
        else:
            optimal_threshold = float(thresholds[max(valid_indices)])

        # Improved selectivity estimation
        all_similarities = np.array([s[2] for s in similarities])
        sampled_similarities = sim_scores

        # Calculate sampling probabilities
        sampling_probs = np.exp(self.sampling_weight * sampled_similarities)
        sampling_probs /= sampling_probs.sum()

        # Estimate selectivity using importance sampling
        weights = 1 / (len(all_similarities) * sampling_probs)
        numerator = np.sum(weights * true_labels)
        denominator = np.sum(weights)
        selectivity_estimate = numerator / denominator

        self.console.log(
            "[bold cyan]┌─ Estimated Self-Join Selectivity ─────────────────────────┐[/bold cyan]"
        )
        self.console.log(
            f"[bold cyan]│[/bold cyan] [yellow]Target Recall:[/yellow] {self.target_recall:.0%}"
        )
        self.console.log(
            f"[bold cyan]│[/bold cyan] [yellow]Estimate:[/yellow] {selectivity_estimate:.4f}"
        )
        self.console.log(
            "[bold cyan]└───────────────────────────────────────────────────────────┘[/bold cyan]"
        )
        self.console.log(
            f"[bold]Chosen similarity threshold for blocking: {optimal_threshold:.4f}[/bold]"
        )

        return round(optimal_threshold, 4), selectivity_estimate

    def _generate_blocking_rules(
        self,
        blocking_keys: list[str],
        input_data: list[dict[str, Any]],
        comparisons: list[tuple[int, int, bool]],
    ) -> list[str]:
        # Sample 2 true and 2 false comparisons
        true_comparisons = [comp for comp in comparisons if comp[2]][:2]
        false_comparisons = [comp for comp in comparisons if not comp[2]][:2]
        sample_datas = [
            (
                {key: input_data[i][key] for key in blocking_keys},
                {key: input_data[j][key] for key in blocking_keys},
                is_match,
            )
            for i, j, is_match in true_comparisons + false_comparisons
        ]

        messages = [
            {
                "role": "user",
                "content": f"""Given the following sample comparisons between entities, generate a single-line Python statement that acts as a blocking rule for entity resolution. This rule will be used in the form: `eval(blocking_rule, {{"input1": item1, "input2": item2}})`.

    Sample comparisons (note: these are just a few examples and may not represent all possible cases):
    {json.dumps(sample_datas, indent=2)}

    For context, here is the comparison prompt that will be used for the more expensive, detailed comparison:
    {self.op_config.get('comparison_prompt', 'No comparison prompt provided.')}

    Please generate ONE one-line blocking rule that adheres to the following criteria:
    1. The rule should evaluate to True if the entities are possibly a match and require further comparison.
    2. The rule should evaluate to False ONLY if the entities are definitely not a match.
    3. The rule must be a single Python expression that can be evaluated using the eval() function.
    4. The rule should be much faster to evaluate than the full comparison prompt.
    5. The rule should capture the essence of the comparison prompt but in a simplified manner.
    6. The rule should be general enough to work well on the entire dataset, not just these specific examples.
    7. The rule should handle inconsistent casing by using string methods like .lower() when comparing string values.
    8. The rule should err on the side of inclusivity - it's better to have false positives than false negatives.

    Example structure of a one-line blocking rule:
    "(condition1) or (condition2) or (condition3)"

    Where conditions could be comparisons like:
    "input1['field'].lower() == input2['field'].lower()"
    "abs(len(input1['text']) - len(input2['text'])) <= 5"
    "any(word in input1['description'].lower() for word in input2['description'].lower().split())"

    If there's no clear rule that can be generated based on the given information, return the string "True" to ensure all pairs are compared.

    Remember, the primary goal of the blocking rule is to safely reduce the number of comparisons by quickly identifying pairs that are definitely not matches, while keeping all potential matches for further evaluation.""",
            }
        ]

        for attempt in range(self.agent_max_retries):  # Up to 3 attempts
            # Generate blocking rule using the LLM
            response = self.llm_client.generate_rewrite(
                messages,
                "You are an expert in entity resolution and Python programming. Your task is to generate one efficient blocking rule based on the given sample comparisons and data structure.",
                {
                    "type": "object",
                    "properties": {
                        "blocking_rule": {
                            "type": "string",
                            "description": "One-line Python statement acting as a blocking rule",
                        }
                    },
                    "required": ["blocking_rule"],
                },
            )

            # Extract the blocking rule from the LLM response
            blocking_rule = response.choices[0].message.content
            blocking_rule = json.loads(blocking_rule).get("blocking_rule")

            if blocking_rule:
                self.console.log("")  # Print a newline

                if blocking_rule.strip() == "True":
                    self.console.log(
                        "[yellow]No suitable blocking rule could be found. Proceeding without a blocking rule.[/yellow]"
                    )
                    return []

                self.console.log(
                    f"[bold]Generated blocking rule (Attempt {attempt + 1}):[/bold] {blocking_rule}"
                )

                # Test the blocking rule
                filtered_pairs = self._test_blocking_rule(
                    input_data, blocking_keys, blocking_rule, comparisons
                )

                if not filtered_pairs:
                    self.console.log(
                        "[green]Blocking rule looks good! No known matches were filtered out.[/green]"
                    )
                    return [blocking_rule]
                else:
                    feedback = f"The previous rule incorrectly filtered out {len(filtered_pairs)} known matches. "
                    feedback += (
                        "Here are up to 3 examples of incorrectly filtered pairs:\n"
                    )
                    for i, j in filtered_pairs[:3]:
                        feedback += f"Item 1: {json.dumps({key: input_data[i][key] for key in blocking_keys})}\nItem 2: {json.dumps({key: input_data[j][key] for key in blocking_keys})}\n"
                        feedback += "These pairs are known matches but were filtered out by the rule.\n"
                    feedback += "Please generate a new rule that doesn't filter out these matches."

                    messages.append({"role": "assistant", "content": blocking_rule})
                    messages.append({"role": "user", "content": feedback})
            else:
                self.console.log("[yellow]No blocking rule generated.[/yellow]")
                return []

        self.console.log(
            f"[yellow]Failed to generate a suitable blocking rule after {self.agent_max_retries} attempts. Proceeding without a blocking rule.[/yellow]"
        )
        return []

    def _test_blocking_rule(
        self,
        input_data: list[dict[str, Any]],
        blocking_keys: list[str],
        blocking_rule: str,
        comparisons: list[tuple[int, int, bool]],
    ) -> list[tuple[int, int]]:
        def apply_blocking_rule(item1, item2):
            try:
                return eval(blocking_rule, {"input1": item1, "input2": item2})
            except Exception as e:
                self.console.log(f"[red]Error applying blocking rule: {e}[/red]")
                return True  # If there's an error, we default to comparing the pair

        filtered_pairs = []

        for i, j, is_match in comparisons:
            if is_match:
                item1 = {
                    k: input_data[i][k] for k in blocking_keys if k in input_data[i]
                }
                item2 = {
                    k: input_data[j][k] for k in blocking_keys if k in input_data[j]
                }

                if not apply_blocking_rule(item1, item2):
                    filtered_pairs.append((i, j))

        if filtered_pairs:
            self.console.log(
                f"[yellow italic]LLM Correction: The blocking rule incorrectly filtered out {len(filtered_pairs)} known positive matches.[/yellow italic]"
            )
            for i, j in filtered_pairs[:5]:  # Show up to 5 examples
                self.console.log(
                    f"  Incorrectly filtered pair 1: {json.dumps({key: input_data[i][key] for key in blocking_keys})}  and pair 2: {json.dumps({key: input_data[j][key] for key in blocking_keys})}"
                )
            if len(filtered_pairs) > 5:
                self.console.log(
                    f"  ... and {len(filtered_pairs) - 5} more incorrect pairs."
                )

        return filtered_pairs

    def _generate_containment_rules_equijoin(
        self,
        left_data: list[dict[str, Any]],
        right_data: list[dict[str, Any]],
    ) -> list[str]:
        # Get all available keys from the sample data
        left_keys = set(left_data[0].keys())
        right_keys = set(right_data[0].keys())

        # Find the keys that are in the config's prompt
        try:
            left_prompt_keys = set(
                self.op_config.get("comparison_prompt", "")
                .split("{{ left.")[1]
                .split(" }}")[0]
                .split(".")
            )
        except Exception as e:
            self.console.log(f"[red]Error parsing comparison prompt: {e}[/red]")
            left_prompt_keys = left_keys

        try:
            right_prompt_keys = set(
                self.op_config.get("comparison_prompt", "")
                .split("{{ right.")[1]
                .split(" }}")[0]
                .split(".")
            )
        except Exception as e:
            self.console.log(f"[red]Error parsing comparison prompt: {e}[/red]")
            right_prompt_keys = right_keys

        # Sample a few records from each dataset
        sample_left = random.sample(left_data, min(3, len(left_data)))
        sample_right = random.sample(right_data, min(3, len(right_data)))

        messages = [
            {
                "role": "system",
                "content": "You are an AI assistant tasked with generating containment-based blocking rules for an equijoin operation.",
            },
            {
                "role": "user",
                "content": f"""Generate multiple one-line Python statements that act as containment-based blocking rules for equijoin. These rules will be used in the form: `eval(blocking_rule, {{"left": item1, "right": item2}})`.

Available keys in left dataset: {', '.join(left_keys)}
Available keys in right dataset: {', '.join(right_keys)}

Sample data from left dataset:
{json.dumps(sample_left, indent=2)}

Sample data from right dataset:
{json.dumps(sample_right, indent=2)}

Comparison prompt used for detailed comparison:
{self.op_config.get('comparison_prompt', 'No comparison prompt provided.')}

Please generate multiple one-line blocking rules that adhere to the following criteria:
1. The rules should focus on containment relationships between fields in the left and right datasets. Containment can mean that the left field contains all the words in the right field, or the right field contains all the words in the left field.
2. Each rule should evaluate to True if there's a potential match based on containment, False otherwise.
3. Rules must be single Python expressions that can be evaluated using the eval() function.
4. Rules should handle inconsistent casing by using string methods like .lower() when comparing string values.
5. Consider the length of the fields when generating rules: for example, if the left field is much longer than the right field, it's more likely to contain all the words in the right field.

Example structures of containment-based blocking rules:
"all(word in left['{{left_key}}'].lower() for word in right['{{right_key}}'].lower().split())"
"any(word in right['{{right_key}}'].lower().split() for word in left['{{left_key}}'].lower().split())"

Please provide 3-5 different containment-based blocking rules, based on the keys and sample data provided. Prioritize rules with the following keys: {', '.join(left_prompt_keys)} and {', '.join(right_prompt_keys)}.""",
            },
        ]

        response = self.llm_client.generate_rewrite(
            messages,
            "You are an expert in data matching and Python programming.",
            {
                "type": "object",
                "properties": {
                    "containment_rules": {
                        "type": "array",
                        "items": {"type": "string"},
                        "description": "List of containment-based blocking rules as Python expressions",
                    }
                },
                "required": ["containment_rules"],
            },
        )

        containment_rules = response.choices[0].message.content
        containment_rules = json.loads(containment_rules).get("containment_rules")
        return containment_rules

    def _generate_blocking_rules_equijoin(
        self,
        left_keys: list[str],
        right_keys: list[str],
        left_data: list[dict[str, Any]],
        right_data: list[dict[str, Any]],
        comparisons: list[tuple[int, int, bool]],
    ) -> list[str]:
        if not left_keys or not right_keys:
            left_keys = list(left_data[0].keys())
            right_keys = list(right_data[0].keys())

        # Sample 2 true and 2 false comparisons
        true_comparisons = [comp for comp in comparisons if comp[2]][:2]
        false_comparisons = [comp for comp in comparisons if not comp[2]][:2]
        sample_datas = [
            (
                {key: left_data[i][key] for key in left_keys if key in left_data[i]},
                {key: right_data[j][key] for key in right_keys if key in right_data[j]},
                is_match,
            )
            for i, j, is_match in true_comparisons + false_comparisons
        ]

        messages = [
            {
                "role": "user",
                "content": f"""Given the following sample comparisons between entities, generate a single-line Python statement that acts as a blocking rule for equijoin. This rule will be used in the form: `eval(blocking_rule, {{"left": item1, "right": item2}})`.

    Sample comparisons (note: these are just a few examples and may not represent all possible cases):
    {json.dumps(sample_datas, indent=2)}

    For context, here is the comparison prompt that will be used for the more expensive, detailed comparison:
    {self.op_config.get('comparison_prompt', 'No comparison prompt provided.')}

    Please generate ONE one-line blocking rule that adheres to the following criteria:
    1. The rule should evaluate to True if the entities are possibly a match and require further comparison.
    2. The rule should evaluate to False ONLY if the entities are definitely not a match.
    3. The rule must be a single Python expression that can be evaluated using the eval() function.
    4. The rule should be much faster to evaluate than the full comparison prompt.
    5. The rule should capture the essence of the comparison prompt but in a simplified manner.
    6. The rule should be general enough to work well on the entire dataset, not just these specific examples.
    7. The rule should handle inconsistent casing by using string methods like .lower() when comparing string values.
    8. The rule should err on the side of inclusivity - it's better to have false positives than false negatives.

    Example structure of a one-line blocking rule:
    "(condition1) or (condition2) or (condition3)"

    Where conditions could be comparisons like:
    "left['{left_keys[0]}'].lower() == right['{right_keys[0]}'].lower()"
    "abs(len(left['{left_keys[0]}']) - len(right['{right_keys[0]}'])) <= 5"
    "any(word in left['{left_keys[0]}'].lower() for word in right['{right_keys[0]}'].lower().split())"

    If there's no clear rule that can be generated based on the given information, return the string "True" to ensure all pairs are compared.

    Remember, the primary goal of the blocking rule is to safely reduce the number of comparisons by quickly identifying pairs that are definitely not matches, while keeping all potential matches for further evaluation.""",
            }
        ]

        for attempt in range(self.agent_max_retries):
            response = self.llm_client.generate_rewrite(
                messages,
                "You are an expert in entity resolution and Python programming. Your task is to generate one efficient blocking rule based on the given sample comparisons and data structure.",
                {
                    "type": "object",
                    "properties": {
                        "blocking_rule": {
                            "type": "string",
                            "description": "One-line Python statement acting as a blocking rule",
                        }
                    },
                    "required": ["blocking_rule"],
                },
            )

            blocking_rule = response.choices[0].message.content
            blocking_rule = json.loads(blocking_rule).get("blocking_rule")

            if blocking_rule:
                self.console.log("")

                if blocking_rule.strip() == "True":
                    self.console.log(
                        "[yellow]No suitable blocking rule could be found. Proceeding without a blocking rule.[/yellow]"
                    )
                    return []

                self.console.log(
                    f"[bold]Generated blocking rule (Attempt {attempt + 1}):[/bold] {blocking_rule}"
                )

                # Test the blocking rule
                filtered_pairs = self._test_blocking_rule_equijoin(
                    left_data,
                    right_data,
                    left_keys,
                    right_keys,
                    blocking_rule,
                    comparisons,
                )

                if not filtered_pairs:
                    self.console.log(
                        "[green]Blocking rule looks good! No known matches were filtered out.[/green]"
                    )
                    return [blocking_rule]
                else:
                    feedback = f"The previous rule incorrectly filtered out {len(filtered_pairs)} known matches. "
                    feedback += (
                        "Here are up to 3 examples of incorrectly filtered pairs:\n"
                    )
                    for i, j in filtered_pairs[:3]:
                        feedback += f"Left: {json.dumps({key: left_data[i][key] for key in left_keys})}\n"
                        feedback += f"Right: {json.dumps({key: right_data[j][key] for key in right_keys})}\n"
                        feedback += "These pairs are known matches but were filtered out by the rule.\n"
                    feedback += "Please generate a new rule that doesn't filter out these matches."

                    messages.append({"role": "assistant", "content": blocking_rule})
                    messages.append({"role": "user", "content": feedback})
            else:
                self.console.log("[yellow]No blocking rule generated.[/yellow]")
                return []

        self.console.log(
            f"[yellow]Failed to generate a suitable blocking rule after {self.agent_max_retries} attempts. Proceeding without a blocking rule.[/yellow]"
        )
        return []

    def _test_blocking_rule_equijoin(
        self,
        left_data: list[dict[str, Any]],
        right_data: list[dict[str, Any]],
        left_keys: list[str],
        right_keys: list[str],
        blocking_rule: str,
        comparisons: list[tuple[int, int, bool]],
    ) -> list[tuple[int, int]]:
        def apply_blocking_rule(left, right):
            try:
                return eval(blocking_rule, {"left": left, "right": right})
            except Exception as e:
                self.console.log(f"[red]Error applying blocking rule: {e}[/red]")
                return True  # If there's an error, we default to comparing the pair

        filtered_pairs = []

        for i, j, is_match in comparisons:
            if is_match:
                left = left_data[i]
                right = right_data[j]
                if not apply_blocking_rule(left, right):
                    filtered_pairs.append((i, j))

        if filtered_pairs:
            self.console.log(
                f"[yellow italic]LLM Correction: The blocking rule incorrectly filtered out {len(filtered_pairs)} known positive matches.[/yellow italic]"
            )
            for i, j in filtered_pairs[:5]:  # Show up to 5 examples
                left_dict = {key: left_data[i][key] for key in left_keys}
                right_dict = {key: right_data[j][key] for key in right_keys}
                self.console.log(
                    f"  Incorrectly filtered pair - Left: {json.dumps(left_dict)}  Right: {json.dumps(right_dict)}"
                )
            if len(filtered_pairs) > 5:
                self.console.log(
                    f"  ... and {len(filtered_pairs) - 5} more incorrect pairs."
                )

        return filtered_pairs

    def _verify_blocking_rule_equijoin(
        self,
        left_data: list[dict[str, Any]],
        right_data: list[dict[str, Any]],
        blocking_rule: str,
        left_keys: list[str],
        right_keys: list[str],
        comparison_results: list[tuple[int, int, bool]],
    ) -> tuple[list[tuple[int, int]], float]:
        def apply_blocking_rule(left, right):
            try:
                return eval(blocking_rule, {"left": left, "right": right})
            except Exception as e:
                self.console.log(f"[red]Error applying blocking rule: {e}[/red]")
                return True  # If there's an error, we default to comparing the pair

        false_negatives = []
        total_pairs = 0
        blocked_pairs = 0

        for i, j, is_match in comparison_results:
            total_pairs += 1
            left = left_data[i]
            right = right_data[j]
            if apply_blocking_rule(left, right):
                blocked_pairs += 1
                if is_match:
                    false_negatives.append((i, j))

        rule_selectivity = blocked_pairs / total_pairs if total_pairs > 0 else 0

        return false_negatives, rule_selectivity

    def _update_config_equijoin(
        self,
        threshold: float,
        left_keys: list[str],
        right_keys: list[str],
        blocking_rules: list[str],
    ) -> dict[str, Any]:
        optimized_config = self.op_config.copy()
        optimized_config["blocking_keys"] = {
            "left": left_keys,
            "right": right_keys,
        }
        optimized_config["blocking_threshold"] = threshold
        if blocking_rules:
            optimized_config["blocking_conditions"] = blocking_rules
        if "embedding_model" not in optimized_config:
            optimized_config["embedding_model"] = "text-embedding-3-small"
        return optimized_config

    def _verify_blocking_rule(
        self,
        input_data: list[dict[str, Any]],
        blocking_rule: str,
        blocking_keys: list[str],
        comparison_results: list[tuple[int, int, bool]],
    ) -> tuple[list[tuple[int, int]], float]:
        def apply_blocking_rule(item1, item2):
            try:
                return eval(blocking_rule, {"input1": item1, "input2": item2})
            except Exception as e:
                self.console.log(f"[red]Error applying blocking rule: {e}[/red]")
                return True  # If there's an error, we default to comparing the pair

        false_negatives = []
        total_pairs = 0
        blocked_pairs = 0

        for i, j, is_match in comparison_results:
            total_pairs += 1
            item1 = {k: input_data[i][k] for k in blocking_keys if k in input_data[i]}
            item2 = {k: input_data[j][k] for k in blocking_keys if k in input_data[j]}

            if apply_blocking_rule(item1, item2):
                blocked_pairs += 1
                if is_match:
                    false_negatives.append((i, j))

        rule_selectivity = blocked_pairs / total_pairs if total_pairs > 0 else 0

        return false_negatives, rule_selectivity

    def _update_config(
        self, threshold: float, blocking_keys: list[str], blocking_rules: list[str]
    ) -> dict[str, Any]:
        optimized_config = self.op_config.copy()
        optimized_config["blocking_keys"] = blocking_keys
        optimized_config["blocking_threshold"] = threshold
        if blocking_rules:
            optimized_config["blocking_conditions"] = blocking_rules
        if "embedding_model" not in optimized_config:
            optimized_config["embedding_model"] = "text-embedding-3-small"
        return optimized_config<|MERGE_RESOLUTION|>--- conflicted
+++ resolved
@@ -16,20 +16,12 @@
     def __init__(
         self,
         runner,
-<<<<<<< HEAD
-        op_config: Dict[str, Any],
-=======
         op_config: dict[str, Any],
->>>>>>> 4cfd3717
         target_recall: float = 0.95,
         sample_size: int = 500,
         sampling_weight: float = 20,
         agent_max_retries: int = 5,
-<<<<<<< HEAD
-        estimated_selectivity: float = None,
-=======
         estimated_selectivity: float | None = None,
->>>>>>> 4cfd3717
     ):
         self.runner = runner
         self.config = runner.config
@@ -51,11 +43,7 @@
         #         f"[yellow]Using estimated selectivity of {self.estimated_selectivity}[/yellow]"
         #     )
 
-<<<<<<< HEAD
-    def _analyze_map_prompt_categorization(self, map_prompt: str) -> Tuple[bool, str]:
-=======
     def _analyze_map_prompt_categorization(self, map_prompt: str) -> tuple[bool, str]:
->>>>>>> 4cfd3717
         """
         Analyze the map prompt to determine if it's explicitly categorical.
 
@@ -113,17 +101,10 @@
 
     def _determine_duplicate_keys(
         self,
-<<<<<<< HEAD
-        input_data: List[Dict[str, Any]],
-        reduce_key: List[str],
-        map_prompt: Optional[str] = None,
-    ) -> Tuple[bool, str]:
-=======
         input_data: list[dict[str, Any]],
         reduce_key: list[str],
         map_prompt: str | None = None,
     ) -> tuple[bool, str]:
->>>>>>> 4cfd3717
         # Prepare a sample of the input data for analysis
         sample_size = min(10, len(input_data))
         data_sample = random.sample(
@@ -191,19 +172,11 @@
 
     def _check_duplicates_with_llm(
         self,
-<<<<<<< HEAD
-        input_data: List[Dict[str, Any]],
-        pairs: List[Tuple[int, int]],
-        reduce_key: List[str],
-        map_prompt: Optional[str],
-    ) -> Tuple[bool, str]:
-=======
         input_data: list[dict[str, Any]],
         pairs: list[tuple[int, int]],
         reduce_key: list[str],
         map_prompt: str | None = None,
     ) -> tuple[bool, str]:
->>>>>>> 4cfd3717
         """Use LLM to check if any pairs are duplicates."""
 
         content = "Analyze the following pairs of entries and determine if any of them are likely duplicates. Respond with 'Yes' if you find any likely duplicates, or 'No' if none of the pairs seem to be duplicates. Provide a brief explanation for your decision.\n\n"
@@ -401,11 +374,7 @@
 
         return resolution_prompt
 
-<<<<<<< HEAD
-    def should_optimize(self, input_data: List[Dict[str, Any]]) -> Tuple[bool, str]:
-=======
     def should_optimize(self, input_data: list[dict[str, Any]]) -> tuple[bool, str]:
->>>>>>> 4cfd3717
         """
         Determine if the given operation configuration should be optimized.
         """
@@ -469,13 +438,8 @@
         return False, ""
 
     def optimize_resolve(
-<<<<<<< HEAD
-        self, input_data: List[Dict[str, Any]]
-    ) -> Tuple[Dict[str, Any], float]:
-=======
         self, input_data: list[dict[str, Any]]
     ) -> tuple[dict[str, Any], float]:
->>>>>>> 4cfd3717
         # Check if the operation is marked as empty
         if self.op_config.get("empty", False):
             # Extract the map prompt from the intermediates
@@ -584,19 +548,11 @@
 
     def optimize_equijoin(
         self,
-<<<<<<< HEAD
-        left_data: List[Dict[str, Any]],
-        right_data: List[Dict[str, Any]],
-        skip_map_gen: bool = False,
-        skip_containment_gen: bool = False,
-    ) -> Tuple[Dict[str, Any], float, Dict[str, Any]]:
-=======
         left_data: list[dict[str, Any]],
         right_data: list[dict[str, Any]],
         skip_map_gen: bool = False,
         skip_containment_gen: bool = False,
     ) -> tuple[dict[str, Any], float, dict[str, Any]]:
->>>>>>> 4cfd3717
         left_keys = self.op_config.get("blocking_keys", {}).get("left", [])
         right_keys = self.op_config.get("blocking_keys", {}).get("right", [])
 
