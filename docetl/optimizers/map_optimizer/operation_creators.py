--- conflicted
+++ resolved
@@ -196,11 +196,7 @@
         is_associative: bool,
         doc_id_key: str,
         add_input: bool = True,
-<<<<<<< HEAD
-    ) -> Dict[str, Any]:
-=======
-    ) -> dict[str, Any]:
->>>>>>> 4cfd3717
+    ) -> dict[str, Any]:
         name = f"subreduce_{op_config['name']}"
         config = {
             "type": "reduce",
