--- conflicted
+++ resolved
@@ -27,13 +27,8 @@
     config: dict[str, Any],
     max_threads: int,
     console: Console,
-<<<<<<< HEAD
-    inclusion_strings: List = [],
-) -> Dict[str, Any]:
-=======
     inclusion_strings: list = [],
 ) -> dict[str, Any]:
->>>>>>> 4cfd3717
     max_retries = 3
     attempt = 0
     chat_history = [
