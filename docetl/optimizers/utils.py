import math
import time
<<<<<<< HEAD
from typing import Any, Dict, List
=======
from typing import Any
>>>>>>> 4cfd3717

import pyrate_limiter
from litellm import RateLimitError, completion

from docetl.operations.utils import truncate_messages
from docetl.ratelimiter import create_bucket_factory
from docetl.utils import completion_cost


class LLMClient:
    """
    A client for interacting with LLMs, mainly used for the agent.

    This class provides methods to generate responses using specified LLM models
    and keeps track of the total cost of API calls.
    """

    def __init__(
        self,
        runner,
        rewrite_agent_model: str,
        judge_agent_model: str,
<<<<<<< HEAD
        rate_limits: Dict[str, Dict[str, Any]],
=======
        rate_limits: dict[str, dict[str, Any]],
>>>>>>> 4cfd3717
        **litellm_kwargs,
    ):
        """
        Initialize the LLMClient.

        Args:
            model (str, optional): The name of the LLM model to use. Defaults to "gpt-4o".
            **litellm_kwargs: Additional keyword arguments for the LLM model.
        """
        self.rewrite_agent_model = rewrite_agent_model
        self.judge_agent_model = judge_agent_model
        self.litellm_kwargs = litellm_kwargs
        if "temperature" not in self.litellm_kwargs:
            self.litellm_kwargs["temperature"] = 0.0

        self.total_cost = 0
        self.runner = runner
<<<<<<< HEAD

        # Initialize the rate limiter for judge model
        bucket_factory = create_bucket_factory(rate_limits)
        self.rate_limiter = pyrate_limiter.Limiter(bucket_factory, max_delay=math.inf)

=======

        # Initialize the rate limiter for judge model
        bucket_factory = create_bucket_factory(rate_limits)
        self.rate_limiter = pyrate_limiter.Limiter(bucket_factory, max_delay=math.inf)

>>>>>>> 4cfd3717
    def _generate(
        self,
        messages: list[dict[str, str]],
        system_prompt: str,
<<<<<<< HEAD
        parameters: Dict[str, Any],
=======
        parameters: dict[str, Any],
>>>>>>> 4cfd3717
        model: str,
    ) -> Any:
        """
        Generate a response using the LLM.

        This method sends a request to the LLM with the given messages, system prompt,
        and parameters, and returns the response.

        Args:
            messages (list[dict[str, str]]): A list of message dictionaries to send to the LLM.
            system_prompt (str): The system prompt to use for the generation.
            parameters (dict[str, Any]): Additional parameters for the LLM request.

        Returns:
            Any: The response from the LLM.
        """
        parameters["additionalProperties"] = False

        messages = truncate_messages(messages, model, from_agent=True)

        if model == self.judge_agent_model:
            # Acquire
            self.rate_limiter.try_acquire("llm_call", weight=1)

        rate_limited_attempt = 0
        while rate_limited_attempt < 6:
            try:
                response = completion(
                    model=model,
                    messages=[
                        {
                            "role": "system",
                            "content": system_prompt,
                        },
                        *messages,
                    ],
                    **self.litellm_kwargs,
                    response_format={
                        "type": "json_schema",
                        "json_schema": {
                            "name": "output",
                            "strict": True,
                            "schema": parameters,
                        },
                    },
                )
                cost = completion_cost(response)
                self.total_cost += cost
                return response
            except RateLimitError:
                backoff_time = 4 * (2**rate_limited_attempt)  # Exponential backoff
                max_backoff = 120  # Maximum backoff time of 120 seconds
                sleep_time = min(backoff_time, max_backoff)
                self.runner.console.log(
                    f"[yellow]Rate limit hit. Retrying in {sleep_time:.2f} seconds...[/yellow]"
                )
                time.sleep(sleep_time)
                rate_limited_attempt += 1

        raise Exception("Rate limit hit too many times")

    def generate_rewrite(
        self,
<<<<<<< HEAD
        messages: List[Dict[str, str]],
        system_prompt: str,
        parameters: Dict[str, Any],
=======
        messages: list[dict[str, str]],
        system_prompt: str,
        parameters: dict[str, Any],
>>>>>>> 4cfd3717
    ) -> Any:
        return self._generate(
            messages, system_prompt, parameters, self.rewrite_agent_model
        )

    def generate_judge(
        self,
<<<<<<< HEAD
        messages: List[Dict[str, str]],
        system_prompt: str,
        parameters: Dict[str, Any],
=======
        messages: list[dict[str, str]],
        system_prompt: str,
        parameters: dict[str, Any],
>>>>>>> 4cfd3717
    ) -> Any:
        return self._generate(
            messages, system_prompt, parameters, self.judge_agent_model
        )<|MERGE_RESOLUTION|>--- conflicted
+++ resolved
@@ -1,10 +1,6 @@
 import math
 import time
-<<<<<<< HEAD
-from typing import Any, Dict, List
-=======
 from typing import Any
->>>>>>> 4cfd3717
 
 import pyrate_limiter
 from litellm import RateLimitError, completion
@@ -27,11 +23,7 @@
         runner,
         rewrite_agent_model: str,
         judge_agent_model: str,
-<<<<<<< HEAD
-        rate_limits: Dict[str, Dict[str, Any]],
-=======
         rate_limits: dict[str, dict[str, Any]],
->>>>>>> 4cfd3717
         **litellm_kwargs,
     ):
         """
@@ -49,28 +41,16 @@
 
         self.total_cost = 0
         self.runner = runner
-<<<<<<< HEAD
 
         # Initialize the rate limiter for judge model
         bucket_factory = create_bucket_factory(rate_limits)
         self.rate_limiter = pyrate_limiter.Limiter(bucket_factory, max_delay=math.inf)
 
-=======
-
-        # Initialize the rate limiter for judge model
-        bucket_factory = create_bucket_factory(rate_limits)
-        self.rate_limiter = pyrate_limiter.Limiter(bucket_factory, max_delay=math.inf)
-
->>>>>>> 4cfd3717
     def _generate(
         self,
         messages: list[dict[str, str]],
         system_prompt: str,
-<<<<<<< HEAD
-        parameters: Dict[str, Any],
-=======
         parameters: dict[str, Any],
->>>>>>> 4cfd3717
         model: str,
     ) -> Any:
         """
@@ -134,15 +114,9 @@
 
     def generate_rewrite(
         self,
-<<<<<<< HEAD
-        messages: List[Dict[str, str]],
-        system_prompt: str,
-        parameters: Dict[str, Any],
-=======
         messages: list[dict[str, str]],
         system_prompt: str,
         parameters: dict[str, Any],
->>>>>>> 4cfd3717
     ) -> Any:
         return self._generate(
             messages, system_prompt, parameters, self.rewrite_agent_model
@@ -150,15 +124,9 @@
 
     def generate_judge(
         self,
-<<<<<<< HEAD
-        messages: List[Dict[str, str]],
-        system_prompt: str,
-        parameters: Dict[str, Any],
-=======
         messages: list[dict[str, str]],
         system_prompt: str,
         parameters: dict[str, Any],
->>>>>>> 4cfd3717
     ) -> Any:
         return self._generate(
             messages, system_prompt, parameters, self.judge_agent_model
