"""
The DSLRunner module implements a declarative pipeline execution engine with a pull-based
evaluation model. Key architectural decisions include:

Design Patterns:
- Pull-based DAG: Operations are lazily evaluated only when their outputs are needed,
  enabling efficient resource utilization and caching
- Dependency Injection: Operations receive their dependencies through a standardized interface,
  making the system modular and testable
- Builder Pattern: Pipeline construction is separated from execution, allowing validation
  and optimization before runtime

Core Features:
- Transparent Caching: Automatic checkpointing and reuse of intermediate results
- Cost Tracking: Built-in tracking of operation costs for optimization
- Schema Validation: Type checking and schema validation at both build and runtime
- Extensible Operations: New operations can be added by implementing the operation interface

The architecture prioritizes:
1. Separation of Concerns: Building, validation, and execution are distinct phases
2. Flexibility: Support for both streaming and batch processing patterns
3. Observability: Rich logging and cost tracking throughout execution
4. Performance: Lazy evaluation and caching optimize resource usage
"""

<<<<<<< HEAD
=======
from __future__ import annotations

>>>>>>> 4cfd3717
import functools
import hashlib
import json
import os
import shutil
import time
from collections import defaultdict
<<<<<<< HEAD
from typing import Any, Dict, List, Optional, Tuple, Union
=======
from typing import Any
>>>>>>> 4cfd3717

from dotenv import load_dotenv
from pydantic import BaseModel
from rich.markup import escape
from rich.panel import Panel

from docetl.config_wrapper import ConfigWrapper
from docetl.containers import OpContainer, StepBoundary
from docetl.dataset import Dataset, create_parsing_tool_map
from docetl.operations import get_operation, get_operations
from docetl.operations.base import BaseOperation
from docetl.optimizer import Optimizer

from . import schemas
from .utils import classproperty

load_dotenv()


class DSLRunner(ConfigWrapper):
    """
    DSLRunner orchestrates pipeline execution by building and traversing a DAG of OpContainers.
    The runner uses a two-phase approach:

    1. Build Phase:
       - Parses YAML config into a DAG of OpContainers
       - Each operation becomes a node connected to its dependencies
       - Special handling for equijoins which have two parent nodes
       - Validates operation syntax and schema compatibility

    2. Execution Phase:
       - Starts from the final operation and pulls data through the DAG
       - Handles caching/checkpointing of intermediate results
       - Tracks costs and execution metrics
       - Manages dataset loading and result persistence

    The separation between build and execution phases allows for:
    - Pipeline validation before any execution
    - Cost estimation and optimization
    - Partial pipeline execution for testing
    """

    @classproperty
    def schema(cls):
        # Accessing the schema loads all operations, so only do this
        # when we actually need it...
        # Yes, this means DSLRunner.schema isn't really accessible to
        # static type checkers. But it /is/ available for dynamic
        # checking, and for generating json schema.

        OpType = functools.reduce(
            lambda a, b: a | b, [op.schema for op in get_operations().values()]
        )
        # More pythonic implementation of the above, but only works in python 3.11:
        # OpType = Union[*[op.schema for op in get_operations().values()]]

        class Pipeline(BaseModel):
<<<<<<< HEAD
            config: Optional[dict[str, Any]]
            parsing_tools: Optional[list[schemas.ParsingTool]]
            datasets: Dict[str, schemas.Dataset]
=======
            config: dict[str, Any] | None
            parsing_tools: list[schemas.ParsingTool] | None
            datasets: dict[str, schemas.Dataset]
>>>>>>> 4cfd3717
            operations: list[OpType]
            pipeline: schemas.PipelineSpec

        return Pipeline

    @classproperty
    def json_schema(cls):
        return cls.schema.model_json_schema()

<<<<<<< HEAD
    def __init__(self, config: Dict, max_threads: int = None, **kwargs):
=======
    def __init__(self, config: dict, max_threads: int | None = None, **kwargs):
>>>>>>> 4cfd3717
        """
        Initialize the DSLRunner with a YAML configuration file.

        Args:
            max_threads (int, optional): Maximum number of threads to use. Defaults to None.
        """
        super().__init__(
            config,
            base_name=kwargs.pop("base_name", None),
            yaml_file_suffix=kwargs.pop("yaml_file_suffix", None),
            max_threads=max_threads,
            **kwargs,
        )
        self.total_cost = 0
        self._initialize_state()
        self._setup_parsing_tools()
        self._build_operation_graph(config)
        self._compute_operation_hashes()

        # Run initial validation
        self._from_df_accessors = kwargs.get("from_df_accessors", False)
        if not self._from_df_accessors:
            self.syntax_check()

    def _initialize_state(self) -> None:
        """Initialize basic runner state and datasets"""
        self.datasets = {}
        self.intermediate_dir = (
            self.config.get("pipeline", {}).get("output", {}).get("intermediate_dir")
        )
<<<<<<< HEAD

    def _setup_parsing_tools(self) -> None:
        """Set up parsing tools from configuration"""
        self.parsing_tool_map = create_parsing_tool_map(
            self.config.get("parsing_tools", None)
=======

    def _setup_parsing_tools(self) -> None:
        """Set up parsing tools from configuration"""
        self.parsing_tool_map = create_parsing_tool_map(
            self.config.get("parsing_tools", None)
        )

    def _build_operation_graph(self, config: dict) -> None:
        """Build the DAG of operations from configuration"""
        self.config = config
        self.op_container_map = {}
        self.last_op_container = None

        for step in self.config["pipeline"]["steps"]:
            self._validate_step(step)

            if step.get("input"):
                self._add_scan_operation(step)
            else:
                self._add_equijoin_operation(step)

            self._add_step_operations(step)
            self._add_step_boundary(step)

    def _validate_step(self, step: dict) -> None:
        """Validate step configuration"""
        assert "name" in step.keys(), f"Step {step} does not have a name"
        assert "operations" in step.keys(), f"Step {step} does not have `operations`"

    def _add_scan_operation(self, step: dict) -> None:
        """Add a scan operation for input datasets"""
        scan_op_container = OpContainer(
            f"{step['name']}/scan_{step['input']}",
            self,
            {
                "type": "scan",
                "dataset_name": step["input"],
                "name": f"scan_{step['input']}",
            },
        )
        self.op_container_map[f"{step['name']}/scan_{step['input']}"] = (
            scan_op_container
        )
        if self.last_op_container:
            scan_op_container.add_child(self.last_op_container)
        self.last_op_container = scan_op_container

    def _add_equijoin_operation(self, step: dict) -> None:
        """Add an equijoin operation with its scan operations"""
        equijoin_operation_name = list(step["operations"][0].keys())[0]
        left_dataset_name = list(step["operations"][0].values())[0]["left"]
        right_dataset_name = list(step["operations"][0].values())[0]["right"]

        left_scan_op_container = OpContainer(
            f"{step['name']}/scan_{left_dataset_name}",
            self,
            {
                "type": "scan",
                "dataset_name": left_dataset_name,
                "name": f"scan_{left_dataset_name}",
            },
        )
        if self.last_op_container:
            left_scan_op_container.add_child(self.last_op_container)
        right_scan_op_container = OpContainer(
            f"{step['name']}/scan_{right_dataset_name}",
            self,
            {
                "type": "scan",
                "dataset_name": right_dataset_name,
                "name": f"scan_{right_dataset_name}",
            },
        )
        if self.last_op_container:
            right_scan_op_container.add_child(self.last_op_container)
        equijoin_op_container = OpContainer(
            f"{step['name']}/{equijoin_operation_name}",
            self,
            self.find_operation(equijoin_operation_name),
            left_name=left_dataset_name,
            right_name=right_dataset_name,
        )

        equijoin_op_container.add_child(left_scan_op_container)
        equijoin_op_container.add_child(right_scan_op_container)

        self.last_op_container = equijoin_op_container
        self.op_container_map[f"{step['name']}/{equijoin_operation_name}"] = (
            equijoin_op_container
        )
        self.op_container_map[f"{step['name']}/scan_{left_dataset_name}"] = (
            left_scan_op_container
>>>>>>> 4cfd3717
        )
        self.op_container_map[f"{step['name']}/scan_{right_dataset_name}"] = (
            right_scan_op_container
        )

    def _add_step_operations(self, step: dict) -> None:
        """Add operations for a step"""
        op_start_idx = 1 if not step.get("input") else 0

<<<<<<< HEAD
    def _build_operation_graph(self, config: Dict) -> None:
        """Build the DAG of operations from configuration"""
        self.config = config
        self.op_container_map = {}
        self.last_op_container = None

        for step in self.config["pipeline"]["steps"]:
            self._validate_step(step)

            if step.get("input"):
                self._add_scan_operation(step)
            else:
                self._add_equijoin_operation(step)

            self._add_step_operations(step)
            self._add_step_boundary(step)

    def _validate_step(self, step: Dict) -> None:
        """Validate step configuration"""
        assert "name" in step.keys(), f"Step {step} does not have a name"
        assert "operations" in step.keys(), f"Step {step} does not have `operations`"

    def _add_scan_operation(self, step: Dict) -> None:
        """Add a scan operation for input datasets"""
        scan_op_container = OpContainer(
            f"{step['name']}/scan_{step['input']}",
            self,
            {
                "type": "scan",
                "dataset_name": step["input"],
                "name": f"scan_{step['input']}",
            },
        )
        self.op_container_map[f"{step['name']}/scan_{step['input']}"] = (
            scan_op_container
        )
        if self.last_op_container:
            scan_op_container.add_child(self.last_op_container)
        self.last_op_container = scan_op_container

    def _add_equijoin_operation(self, step: Dict) -> None:
        """Add an equijoin operation with its scan operations"""
        equijoin_operation_name = list(step["operations"][0].keys())[0]
        left_dataset_name = list(step["operations"][0].values())[0]["left"]
        right_dataset_name = list(step["operations"][0].values())[0]["right"]

        left_scan_op_container = OpContainer(
            f"{step['name']}/scan_{left_dataset_name}",
            self,
            {
                "type": "scan",
                "dataset_name": left_dataset_name,
                "name": f"scan_{left_dataset_name}",
            },
        )
        if self.last_op_container:
            left_scan_op_container.add_child(self.last_op_container)
        right_scan_op_container = OpContainer(
            f"{step['name']}/scan_{right_dataset_name}",
            self,
            {
                "type": "scan",
                "dataset_name": right_dataset_name,
                "name": f"scan_{right_dataset_name}",
            },
        )
        if self.last_op_container:
            right_scan_op_container.add_child(self.last_op_container)
        equijoin_op_container = OpContainer(
            f"{step['name']}/{equijoin_operation_name}",
            self,
            self.find_operation(equijoin_operation_name),
            left_name=left_dataset_name,
            right_name=right_dataset_name,
        )

        equijoin_op_container.add_child(left_scan_op_container)
        equijoin_op_container.add_child(right_scan_op_container)

        self.last_op_container = equijoin_op_container
        self.op_container_map[f"{step['name']}/{equijoin_operation_name}"] = (
            equijoin_op_container
        )
        self.op_container_map[f"{step['name']}/scan_{left_dataset_name}"] = (
            left_scan_op_container
        )
        self.op_container_map[f"{step['name']}/scan_{right_dataset_name}"] = (
            right_scan_op_container
        )

    def _add_step_operations(self, step: Dict) -> None:
        """Add operations for a step"""
        op_start_idx = 1 if not step.get("input") else 0

=======
>>>>>>> 4cfd3717
        for operation_name in step["operations"][op_start_idx:]:
            if not isinstance(operation_name, str):
                raise ValueError(
                    f"Operation {operation_name} in step {step['name']} should be a string. "
                    "If you intend for it to be an equijoin, don't specify an input in the step."
                )

            op_container = OpContainer(
                f"{step['name']}/{operation_name}",
                self,
                self.find_operation(operation_name),
            )
            op_container.add_child(self.last_op_container)
            self.last_op_container = op_container
            self.op_container_map[f"{step['name']}/{operation_name}"] = op_container

<<<<<<< HEAD
    def _add_step_boundary(self, step: Dict) -> None:
=======
    def _add_step_boundary(self, step: dict) -> None:
>>>>>>> 4cfd3717
        """Add a step boundary node"""
        step_boundary = StepBoundary(
            f"{step['name']}/boundary",
            self,
            {"type": "step_boundary", "name": f"{step['name']}/boundary"},
        )
        step_boundary.add_child(self.last_op_container)
        self.op_container_map[f"{step['name']}/boundary"] = step_boundary
        self.last_op_container = step_boundary

    def _compute_operation_hashes(self) -> None:
        """Compute hashes for operations to enable caching"""
        op_map = {op["name"]: op for op in self.config["operations"]}
        self.step_op_hashes = defaultdict(dict)

        for step in self.config["pipeline"]["steps"]:
            for idx, op in enumerate(step["operations"]):
                op_name = op if isinstance(op, str) else list(op.keys())[0]

                all_ops_until_and_including_current = (
                    [op_map[prev_op] for prev_op in step["operations"][:idx]]
                    + [op_map[op_name]]
                    + [self.config.get("system_prompt", {})]
                )

                for op in all_ops_until_and_including_current:
                    if "model" not in op:
                        op["model"] = self.default_model

                all_ops_str = json.dumps(all_ops_until_and_including_current)
                self.step_op_hashes[step["name"]][op_name] = hashlib.sha256(
                    all_ops_str.encode()
                ).hexdigest()

    def get_output_path(self, require=False):
        output_path = self.config.get("pipeline", {}).get("output", {}).get("path")
        if output_path:
            if not (
                output_path.lower().endswith(".json")
                or output_path.lower().endswith(".csv")
            ):
                raise ValueError(
                    f"Output path '{output_path}' is not a JSON or CSV file. Please provide a path ending with '.json' or '.csv'."
                )
        elif require:
            raise ValueError(
                "No output path specified in the configuration. Please provide an output path ending with '.json' or '.csv' in the configuration to use the save() method."
            )

        return output_path

    def syntax_check(self):
        """
        Perform a syntax check on all operations defined in the configuration.
        """
        self.console.log("[yellow]Checking operations...[/yellow]")

        # Just validate that it's a json file if specified
        self.get_output_path()
        current = self.last_op_container

        try:
            # Walk the last op container to check syntax
            op_containers = []
            if self.last_op_container:
                op_containers = [self.last_op_container]

            while op_containers:
                current = op_containers.pop(0)
                syntax_result = current.syntax_check()
                self.console.log(syntax_result, end="")
                # Add all children to the queue
                op_containers.extend(current.children)
        except Exception as e:
            raise ValueError(
                f"Syntax check failed for operation '{current.name}': {str(e)}"
            )
<<<<<<< HEAD

        self.console.log("[green]✓ All operations passed syntax check[/green]")

    def print_query_plan(self, show_boundaries=False):
        """
        Print a visual representation of the entire query plan using indentation and arrows.
        Operations are color-coded by step to show the pipeline structure while maintaining
        dependencies between steps.
        """
        if not self.last_op_container:
            self.console.log("\n[bold]Pipeline Steps:[/bold]")
            self.console.log(
                Panel("No operations in pipeline", title="Query Plan", width=100)
            )
            self.console.log()
            return

        def _print_op(
            op: OpContainer, indent: int = 0, step_colors: Dict[str, str] = None
        ) -> str:
            # Handle boundary operations based on show_boundaries flag
            if isinstance(op, StepBoundary):
                if show_boundaries:
                    output = []
                    indent_str = "  " * indent
                    step_name = op.name.split("/")[0]
                    color = step_colors.get(step_name, "white")
                    output.append(
                        f"{indent_str}[{color}][bold]{op.name}[/bold][/{color}]"
                    )
                    output.append(f"{indent_str}Type: step_boundary")
                    if op.children:
                        output.append(f"{indent_str}[yellow]▼[/yellow]")
                        for child in op.children:
                            output.append(_print_op(child, indent + 1, step_colors))
                    return "\n".join(output)
                elif op.children:
                    return _print_op(op.children[0], indent, step_colors)
                return ""

            # Build the string for the current operation with indentation
            indent_str = "  " * indent
            output = []

            # Color code the operation name based on its step
            step_name = op.name.split("/")[0]
            color = step_colors.get(step_name, "white")
            output.append(f"{indent_str}[{color}][bold]{op.name}[/bold][/{color}]")
            output.append(f"{indent_str}Type: {op.config['type']}")

            # Add schema if available
            if "output" in op.config and "schema" in op.config["output"]:
                output.append(f"{indent_str}Output Schema:")
                for field, field_type in op.config["output"]["schema"].items():
                    escaped_type = escape(str(field_type))
                    output.append(
                        f"{indent_str}  {field}: [bright_white]{escaped_type}[/bright_white]"
                    )

            # Add children
            if op.children:
                if op.is_equijoin:
                    output.append(f"{indent_str}[yellow]▼ LEFT[/yellow]")
                    output.append(_print_op(op.children[0], indent + 1, step_colors))
                    output.append(f"{indent_str}[yellow]▼ RIGHT[/yellow]")
                    output.append(_print_op(op.children[1], indent + 1, step_colors))
                else:
                    output.append(f"{indent_str}[yellow]▼[/yellow]")
                    for child in op.children:
                        output.append(_print_op(child, indent + 1, step_colors))

            return "\n".join(output)

        # Get all step boundaries and extract unique step names
        step_boundaries = [
            op
            for name, op in self.op_container_map.items()
            if isinstance(op, StepBoundary)
        ]
        step_boundaries.sort(key=lambda x: x.name)

        # Create a color map for steps - using distinct colors
        colors = ["cyan", "magenta", "green", "yellow", "blue", "red"]
        step_names = [b.name.split("/")[0] for b in step_boundaries]
        step_colors = {
            name: colors[i % len(colors)] for i, name in enumerate(step_names)
        }

        # Print the legend
        self.console.log("\n[bold]Pipeline Steps:[/bold]")
        for step_name, color in step_colors.items():
            self.console.log(f"[{color}]■[/{color}] {step_name}")

        # Print the full query plan starting from the last step boundary
        query_plan = _print_op(self.last_op_container, step_colors=step_colors)
        self.console.log(Panel(query_plan, title="Query Plan", width=100))
        self.console.log()
=======

        self.console.log("[green]✓ All operations passed syntax check[/green]")
>>>>>>> 4cfd3717

    def print_query_plan(self, show_boundaries=False):
        """
        Print a visual representation of the entire query plan using indentation and arrows.
        Operations are color-coded by step to show the pipeline structure while maintaining
        dependencies between steps.
        """
        if not self.last_op_container:
            self.console.log("\n[bold]Pipeline Steps:[/bold]")
            self.console.log(
                Panel("No operations in pipeline", title="Query Plan", width=100)
            )
            self.console.log()
            return

        def _print_op(
            op: OpContainer, indent: int = 0, step_colors: dict[str, str] | None = None
        ) -> str:
            # Handle boundary operations based on show_boundaries flag
            if isinstance(op, StepBoundary):
                if show_boundaries:
                    output = []
                    indent_str = "  " * indent
                    step_name = op.name.split("/")[0]
                    color = step_colors.get(step_name, "white")
                    output.append(
                        f"{indent_str}[{color}][bold]{op.name}[/bold][/{color}]"
                    )
                    output.append(f"{indent_str}Type: step_boundary")
                    if op.children:
                        output.append(f"{indent_str}[yellow]▼[/yellow]")
                        for child in op.children:
                            output.append(_print_op(child, indent + 1, step_colors))
                    return "\n".join(output)
                elif op.children:
                    return _print_op(op.children[0], indent, step_colors)
                return ""

            # Build the string for the current operation with indentation
            indent_str = "  " * indent
            output = []

            # Color code the operation name based on its step
            step_name = op.name.split("/")[0]
            color = step_colors.get(step_name, "white")
            output.append(f"{indent_str}[{color}][bold]{op.name}[/bold][/{color}]")
            output.append(f"{indent_str}Type: {op.config['type']}")

            # Add schema if available
            if "output" in op.config and "schema" in op.config["output"]:
                output.append(f"{indent_str}Output Schema:")
                for field, field_type in op.config["output"]["schema"].items():
                    escaped_type = escape(str(field_type))
                    output.append(
                        f"{indent_str}  {field}: [bright_white]{escaped_type}[/bright_white]"
                    )

            # Add children
            if op.children:
                if op.is_equijoin:
                    output.append(f"{indent_str}[yellow]▼ LEFT[/yellow]")
                    output.append(_print_op(op.children[0], indent + 1, step_colors))
                    output.append(f"{indent_str}[yellow]▼ RIGHT[/yellow]")
                    output.append(_print_op(op.children[1], indent + 1, step_colors))
                else:
                    output.append(f"{indent_str}[yellow]▼[/yellow]")
                    for child in op.children:
                        output.append(_print_op(child, indent + 1, step_colors))

            return "\n".join(output)

        # Get all step boundaries and extract unique step names
        step_boundaries = [
            op
            for name, op in self.op_container_map.items()
            if isinstance(op, StepBoundary)
        ]
        step_boundaries.sort(key=lambda x: x.name)

        # Create a color map for steps - using distinct colors
        colors = ["cyan", "magenta", "green", "yellow", "blue", "red"]
        step_names = [b.name.split("/")[0] for b in step_boundaries]
        step_colors = {
            name: colors[i % len(colors)] for i, name in enumerate(step_names)
        }

        # Print the legend
        self.console.log("\n[bold]Pipeline Steps:[/bold]")
        for step_name, color in step_colors.items():
            self.console.log(f"[{color}]■[/{color}] {step_name}")

        # Print the full query plan starting from the last step boundary
        query_plan = _print_op(self.last_op_container, step_colors=step_colors)
        self.console.log(Panel(query_plan, title="Query Plan", width=100))
        self.console.log()

    def find_operation(self, op_name: str) -> dict:
        for operation_config in self.config["operations"]:
            if operation_config["name"] == op_name:
                return operation_config
        raise ValueError(f"Operation '{op_name}' not found in configuration.")

    def load_run_save(self) -> float:
        """
        Execute the entire pipeline defined in the configuration.
        """
        output_path = self.get_output_path(require=True)

        # Print the query plan
        self.print_query_plan()

        start_time = time.time()

        if self.last_op_container:
            self.load()
            self.console.rule("[bold]Pipeline Execution[/bold]")
            output, _, _ = self.last_op_container.next()
            self.save(output)

        execution_time = time.time() - start_time

        # Print execution summary
        summary = (
            f"Cost: [green]${self.total_cost:.2f}[/green]\n"
            f"Time: {execution_time:.2f}s\n"
            + (
                f"Cache: [dim]{self.intermediate_dir}[/dim]\n"
                if self.intermediate_dir
                else ""
            )
            + f"Output: [dim]{output_path}[/dim]"
        )
        self.console.log(Panel(summary, title="Execution Summary"))

        return self.total_cost

    def load(self) -> None:
        """
        Load all datasets defined in the configuration.
        """
        datasets = {}
        self.console.rule("[bold]Loading Datasets[/bold]")

        for name, dataset_config in self.config["datasets"].items():
            if dataset_config["type"] == "file":
                datasets[name] = Dataset(
                    self,
                    "file",
                    dataset_config["path"],
                    source="local",
                    parsing=dataset_config.get("parsing", []),
                    user_defined_parsing_tool_map=self.parsing_tool_map,
                )
                self.console.log(
                    f"[green]✓[/green] Loaded dataset '{name}' from {dataset_config['path']}"
                )
            elif dataset_config["type"] == "memory":
                datasets[name] = Dataset(
                    self,
                    "memory",
                    dataset_config["path"],
                    source="local",
                    parsing=dataset_config.get("parsing", []),
                    user_defined_parsing_tool_map=self.parsing_tool_map,
                )
                self.console.log(
                    f"[green]✓[/green] Loaded dataset '{name}' from in-memory data"
                )
            else:
                raise ValueError(f"Unsupported dataset type: {dataset_config['type']}")

        self.datasets = {
            name: (
                dataset
                if isinstance(dataset, Dataset)
                else Dataset(self, "memory", dataset)
            )
            for name, dataset in datasets.items()
        }
        self.console.log()

<<<<<<< HEAD
    def save(self, data: List[Dict]) -> None:
=======
    def save(self, data: list[dict]) -> None:
>>>>>>> 4cfd3717
        """
        Save the final output of the pipeline.
        """
        self.get_output_path(require=True)

        output_config = self.config["pipeline"]["output"]
        if output_config["type"] == "file":
            # Create the directory if it doesn't exist
            if os.path.dirname(output_config["path"]):
                os.makedirs(os.path.dirname(output_config["path"]), exist_ok=True)
            if output_config["path"].lower().endswith(".json"):
                with open(output_config["path"], "w") as file:
                    json.dump(data, file, indent=2)
            else:  # CSV
                import csv

                with open(output_config["path"], "w", newline="") as file:
                    writer = csv.DictWriter(file, fieldnames=data[0].keys())
                    limited_data = [
                        {k: d.get(k, None) for k in data[0].keys()} for d in data
                    ]
                    writer.writeheader()
                    writer.writerows(limited_data)
            self.console.log(
                f"[green]✓[/green] Saved to [dim]{output_config['path']}[/dim]\n"
            )
        else:
            raise ValueError(
                f"Unsupported output type: {output_config['type']}. Supported types: file"
            )

    def _load_from_checkpoint_if_exists(
        self, step_name: str, operation_name: str
<<<<<<< HEAD
    ) -> Optional[List[Dict]]:
=======
    ) -> list[dict] | None:
>>>>>>> 4cfd3717
        if self.intermediate_dir is None or self.config.get("bypass_cache", False):
            return None

        intermediate_config_path = os.path.join(
            self.intermediate_dir, ".docetl_intermediate_config.json"
        )

        if not os.path.exists(intermediate_config_path):
            return None

        # Make sure the step and op name is in the checkpoint config path
        if (
            step_name not in self.step_op_hashes
            or operation_name not in self.step_op_hashes[step_name]
        ):
            return None

        # See if the checkpoint config is the same as the current step op hash
        with open(intermediate_config_path, "r") as f:
            intermediate_config = json.load(f)

        if (
            intermediate_config.get(step_name, {}).get(operation_name, "")
            != self.step_op_hashes[step_name][operation_name]
        ):
            return None

        checkpoint_path = os.path.join(
            self.intermediate_dir, step_name, f"{operation_name}.json"
        )
        # check if checkpoint exists
        if os.path.exists(checkpoint_path):
            if f"{step_name}_{operation_name}" not in self.datasets:
                self.datasets[f"{step_name}_{operation_name}"] = Dataset(
                    self, "file", checkpoint_path, "local"
                )

                self.console.log(
                    f"[green]✓[/green] [italic]Loaded checkpoint for operation '{operation_name}' in step '{step_name}' from {checkpoint_path}[/italic]"
                )

                return self.datasets[f"{step_name}_{operation_name}"].load()
        return None

    def clear_intermediate(self) -> None:
        """
        Clear the intermediate directory.
        """
        # Remove the intermediate directory
        if self.intermediate_dir:
            shutil.rmtree(self.intermediate_dir)
            return

        raise ValueError("Intermediate directory not set. Cannot clear intermediate.")

    def _save_checkpoint(
<<<<<<< HEAD
        self, step_name: str, operation_name: str, data: List[Dict]
=======
        self, step_name: str, operation_name: str, data: list[dict]
>>>>>>> 4cfd3717
    ) -> None:
        """
        Save a checkpoint of the current data after an operation.

        This method creates a JSON file containing the current state of the data
        after an operation has been executed. The checkpoint is saved in a directory
        structure that reflects the step and operation names.

        Args:
            step_name (str): The name of the current step in the pipeline.
            operation_name (str): The name of the operation that was just executed.
            data (list[dict]): The current state of the data to be checkpointed.

        Note:
            The checkpoint is saved only if a checkpoint directory has been specified
            when initializing the DSLRunner.
        """
        checkpoint_path = os.path.join(
            self.intermediate_dir, step_name, f"{operation_name}.json"
        )
        if os.path.dirname(checkpoint_path):
            os.makedirs(os.path.dirname(checkpoint_path), exist_ok=True)
        with open(checkpoint_path, "w") as f:
            json.dump(data, f)

        # Update the intermediate config file with the hash for this step/operation
        # so that future runs can validate and reuse this checkpoint.
        if self.intermediate_dir:
            intermediate_config_path = os.path.join(
                self.intermediate_dir, ".docetl_intermediate_config.json"
            )

            # Initialize or load existing intermediate configuration
            if os.path.exists(intermediate_config_path):
                try:
                    with open(intermediate_config_path, "r") as cfg_file:
<<<<<<< HEAD
                        intermediate_config: Dict[str, Dict[str, str]] = json.load(
=======
                        intermediate_config: dict[str, dict[str, str]] = json.load(
>>>>>>> 4cfd3717
                            cfg_file
                        )
                except json.JSONDecodeError:
                    # If the file is corrupted, start fresh to avoid crashes
                    intermediate_config = {}
            else:
                intermediate_config = {}

            # Ensure nested dict structure exists
            step_dict = intermediate_config.setdefault(step_name, {})

            # Write (or overwrite) the hash for the current operation
            step_dict[operation_name] = self.step_op_hashes[step_name][operation_name]

            # Persist the updated configuration
            with open(intermediate_config_path, "w") as cfg_file:
                json.dump(intermediate_config, cfg_file, indent=2)

        self.console.log(
            f"[green]✓ [italic]Intermediate saved for operation '{operation_name}' in step '{step_name}' at {checkpoint_path}[/italic][/green]"
        )

    def should_optimize(
        self, step_name: str, op_name: str, **kwargs
<<<<<<< HEAD
    ) -> Tuple[str, float, List[Dict[str, Any]], List[Dict[str, Any]]]:
=======
    ) -> tuple[str, float, list[dict[str, Any]], list[dict[str, Any]]]:
>>>>>>> 4cfd3717
        self.load()

        # Augment the kwargs with the runner's config if not already provided
        kwargs["litellm_kwargs"] = self.config.get("optimizer_config", {}).get(
            "litellm_kwargs", {}
        )
        kwargs["rewrite_agent_model"] = self.config.get("optimizer_config", {}).get(
            "rewrite_agent_model", "gpt-4o"
        )
        kwargs["judge_agent_model"] = self.config.get("optimizer_config", {}).get(
            "judge_agent_model", "gpt-4o-mini"
        )

        builder = Optimizer(self, **kwargs)
        self.optimizer = builder
        result = builder.should_optimize(step_name, op_name)
        return result

    def optimize(
        self,
        save: bool = False,
        return_pipeline: bool = True,
        **kwargs,
<<<<<<< HEAD
    ) -> Tuple[Union[Dict, "DSLRunner"], float]:
=======
    ) -> tuple[dict | "DSLRunner", float]:
>>>>>>> 4cfd3717

        if not self.last_op_container:
            raise ValueError("No operations in pipeline. Cannot optimize.")

        self.load()

        # Augment the kwargs with the runner's config if not already provided
        kwargs["litellm_kwargs"] = self.config.get("optimizer_config", {}).get(
            "litellm_kwargs", {}
        )
        kwargs["rewrite_agent_model"] = self.config.get("optimizer_config", {}).get(
            "rewrite_agent_model", "gpt-4o"
        )
        kwargs["judge_agent_model"] = self.config.get("optimizer_config", {}).get(
            "judge_agent_model", "gpt-4o-mini"
        )

        save_path = kwargs.get("save_path", None)
        # Pop the save_path from kwargs
        kwargs.pop("save_path", None)

        builder = Optimizer(
            self,
            **kwargs,
        )
        self.optimizer = builder
        llm_api_cost = builder.optimize()
        operations_cost = self.total_cost
        self.total_cost += llm_api_cost

        # Log the cost of optimization
        self.console.log(
            f"[green italic]💰 Total cost: ${self.total_cost:.4f}[/green italic]"
        )
        self.console.log(
            f"[green italic]  ├─ Operation execution cost: ${operations_cost:.4f}[/green italic]"
        )
        self.console.log(
            f"[green italic]  └─ Optimization cost: ${llm_api_cost:.4f}[/green italic]"
        )

        if save:
            # If output path is provided, save the optimized config to that path
            if kwargs.get("save_path"):
                save_path = kwargs["save_path"]
                if not os.path.isabs(save_path):
                    save_path = os.path.join(os.getcwd(), save_path)
                builder.save_optimized_config(save_path)
                self.optimized_config_path = save_path
            else:
                builder.save_optimized_config(f"{self.base_name}_opt.yaml")
                self.optimized_config_path = f"{self.base_name}_opt.yaml"

        if return_pipeline:
            return (
                DSLRunner(builder.clean_optimized_config(), self.max_threads),
                self.total_cost,
            )

        return builder.clean_optimized_config(), self.total_cost

    def _run_operation(
        self,
<<<<<<< HEAD
        op_config: Dict[str, Any],
        input_data: Union[List[Dict[str, Any]], Dict[str, Any]],
        return_instance: bool = False,
        is_build: bool = False,
    ) -> Union[List[Dict[str, Any]], Tuple[List[Dict[str, Any]], BaseOperation, float]]:
=======
        op_config: dict[str, Any],
        input_data: list[dict[str, Any]] | dict[str, Any],
        return_instance: bool = False,
        is_build: bool = False,
    ) -> list[dict[str, Any]] | tuple[list[dict[str, Any]], BaseOperation, float]:
>>>>>>> 4cfd3717
        """
        Run a single operation based on its configuration.

        This method creates an instance of the appropriate operation class and executes it.
        It also updates the total operation cost.

        Args:
<<<<<<< HEAD
            op_config (Dict[str, Any]): The configuration of the operation to run.
            input_data (List[Dict[str, Any]]): The input data for the operation.
            return_instance (bool, optional): If True, return the operation instance along with the output data.

        Returns:
            Union[List[Dict[str, Any]], Tuple[List[Dict[str, Any]], BaseOperation, float]]:
=======
            op_config (dict[str, Any]): The configuration of the operation to run.
            input_data (list[dict[str, Any]]): The input data for the operation.
            return_instance (bool, optional): If True, return the operation instance along with the output data.

        Returns:
            list[dict[str, Any]] | tuple[list[dict[str, Any]], BaseOperation, float]:
>>>>>>> 4cfd3717
            If return_instance is False, returns the output data.
            If return_instance is True, returns a tuple of the output data, the operation instance, and the cost.
        """
        operation_class = get_operation(op_config["type"])

        oc_kwargs = {
            "runner": self,
            "config": op_config,
            "default_model": self.config["default_model"],
            "max_threads": self.max_threads,
            "console": self.console,
            "status": self.status,
        }
        operation_instance = operation_class(**oc_kwargs)
        if op_config["type"] == "equijoin":
            output_data, cost = operation_instance.execute(
                input_data["left_data"], input_data["right_data"]
            )
        elif op_config["type"] == "filter":
            output_data, cost = operation_instance.execute(input_data, is_build)
        else:
            output_data, cost = operation_instance.execute(input_data)

        self.total_cost += cost

        if return_instance:
            return output_data, operation_instance
        else:
            return output_data

    def _flush_partial_results(
<<<<<<< HEAD
        self, operation_name: str, batch_index: int, data: List[Dict]
=======
        self, operation_name: str, batch_index: int, data: list[dict]
>>>>>>> 4cfd3717
    ) -> None:
        """
        Save partial (batch-level) results from an operation to a directory named
        '<operation_name>_batches' inside the intermediate directory.

        Args:
            operation_name (str): The name of the operation, e.g. 'extract_medications'.
            batch_index (int): Zero-based index of the batch.
<<<<<<< HEAD
            data (List[Dict]): Batch results to write to disk.
=======
            data (list[dict]): Batch results to write to disk.
>>>>>>> 4cfd3717
        """
        if not self.intermediate_dir:
            return

        op_batches_dir = os.path.join(
            self.intermediate_dir, f"{operation_name}_batches"
        )
        os.makedirs(op_batches_dir, exist_ok=True)

        # File name: 'batch_0.json', 'batch_1.json', etc.
        checkpoint_path = os.path.join(op_batches_dir, f"batch_{batch_index}.json")

        with open(checkpoint_path, "w") as f:
            json.dump(data, f)

        self.console.log(
            f"[green]✓[/green] [italic]Partial checkpoint saved for '{operation_name}', "
            f"batch {batch_index} at '{checkpoint_path}'[/italic]"
        )<|MERGE_RESOLUTION|>--- conflicted
+++ resolved
@@ -23,11 +23,8 @@
 4. Performance: Lazy evaluation and caching optimize resource usage
 """
 
-<<<<<<< HEAD
-=======
 from __future__ import annotations
 
->>>>>>> 4cfd3717
 import functools
 import hashlib
 import json
@@ -35,11 +32,7 @@
 import shutil
 import time
 from collections import defaultdict
-<<<<<<< HEAD
-from typing import Any, Dict, List, Optional, Tuple, Union
-=======
 from typing import Any
->>>>>>> 4cfd3717
 
 from dotenv import load_dotenv
 from pydantic import BaseModel
@@ -97,15 +90,9 @@
         # OpType = Union[*[op.schema for op in get_operations().values()]]
 
         class Pipeline(BaseModel):
-<<<<<<< HEAD
-            config: Optional[dict[str, Any]]
-            parsing_tools: Optional[list[schemas.ParsingTool]]
-            datasets: Dict[str, schemas.Dataset]
-=======
             config: dict[str, Any] | None
             parsing_tools: list[schemas.ParsingTool] | None
             datasets: dict[str, schemas.Dataset]
->>>>>>> 4cfd3717
             operations: list[OpType]
             pipeline: schemas.PipelineSpec
 
@@ -115,11 +102,7 @@
     def json_schema(cls):
         return cls.schema.model_json_schema()
 
-<<<<<<< HEAD
-    def __init__(self, config: Dict, max_threads: int = None, **kwargs):
-=======
     def __init__(self, config: dict, max_threads: int | None = None, **kwargs):
->>>>>>> 4cfd3717
         """
         Initialize the DSLRunner with a YAML configuration file.
 
@@ -150,13 +133,6 @@
         self.intermediate_dir = (
             self.config.get("pipeline", {}).get("output", {}).get("intermediate_dir")
         )
-<<<<<<< HEAD
-
-    def _setup_parsing_tools(self) -> None:
-        """Set up parsing tools from configuration"""
-        self.parsing_tool_map = create_parsing_tool_map(
-            self.config.get("parsing_tools", None)
-=======
 
     def _setup_parsing_tools(self) -> None:
         """Set up parsing tools from configuration"""
@@ -249,7 +225,6 @@
         )
         self.op_container_map[f"{step['name']}/scan_{left_dataset_name}"] = (
             left_scan_op_container
->>>>>>> 4cfd3717
         )
         self.op_container_map[f"{step['name']}/scan_{right_dataset_name}"] = (
             right_scan_op_container
@@ -259,103 +234,6 @@
         """Add operations for a step"""
         op_start_idx = 1 if not step.get("input") else 0
 
-<<<<<<< HEAD
-    def _build_operation_graph(self, config: Dict) -> None:
-        """Build the DAG of operations from configuration"""
-        self.config = config
-        self.op_container_map = {}
-        self.last_op_container = None
-
-        for step in self.config["pipeline"]["steps"]:
-            self._validate_step(step)
-
-            if step.get("input"):
-                self._add_scan_operation(step)
-            else:
-                self._add_equijoin_operation(step)
-
-            self._add_step_operations(step)
-            self._add_step_boundary(step)
-
-    def _validate_step(self, step: Dict) -> None:
-        """Validate step configuration"""
-        assert "name" in step.keys(), f"Step {step} does not have a name"
-        assert "operations" in step.keys(), f"Step {step} does not have `operations`"
-
-    def _add_scan_operation(self, step: Dict) -> None:
-        """Add a scan operation for input datasets"""
-        scan_op_container = OpContainer(
-            f"{step['name']}/scan_{step['input']}",
-            self,
-            {
-                "type": "scan",
-                "dataset_name": step["input"],
-                "name": f"scan_{step['input']}",
-            },
-        )
-        self.op_container_map[f"{step['name']}/scan_{step['input']}"] = (
-            scan_op_container
-        )
-        if self.last_op_container:
-            scan_op_container.add_child(self.last_op_container)
-        self.last_op_container = scan_op_container
-
-    def _add_equijoin_operation(self, step: Dict) -> None:
-        """Add an equijoin operation with its scan operations"""
-        equijoin_operation_name = list(step["operations"][0].keys())[0]
-        left_dataset_name = list(step["operations"][0].values())[0]["left"]
-        right_dataset_name = list(step["operations"][0].values())[0]["right"]
-
-        left_scan_op_container = OpContainer(
-            f"{step['name']}/scan_{left_dataset_name}",
-            self,
-            {
-                "type": "scan",
-                "dataset_name": left_dataset_name,
-                "name": f"scan_{left_dataset_name}",
-            },
-        )
-        if self.last_op_container:
-            left_scan_op_container.add_child(self.last_op_container)
-        right_scan_op_container = OpContainer(
-            f"{step['name']}/scan_{right_dataset_name}",
-            self,
-            {
-                "type": "scan",
-                "dataset_name": right_dataset_name,
-                "name": f"scan_{right_dataset_name}",
-            },
-        )
-        if self.last_op_container:
-            right_scan_op_container.add_child(self.last_op_container)
-        equijoin_op_container = OpContainer(
-            f"{step['name']}/{equijoin_operation_name}",
-            self,
-            self.find_operation(equijoin_operation_name),
-            left_name=left_dataset_name,
-            right_name=right_dataset_name,
-        )
-
-        equijoin_op_container.add_child(left_scan_op_container)
-        equijoin_op_container.add_child(right_scan_op_container)
-
-        self.last_op_container = equijoin_op_container
-        self.op_container_map[f"{step['name']}/{equijoin_operation_name}"] = (
-            equijoin_op_container
-        )
-        self.op_container_map[f"{step['name']}/scan_{left_dataset_name}"] = (
-            left_scan_op_container
-        )
-        self.op_container_map[f"{step['name']}/scan_{right_dataset_name}"] = (
-            right_scan_op_container
-        )
-
-    def _add_step_operations(self, step: Dict) -> None:
-        """Add operations for a step"""
-        op_start_idx = 1 if not step.get("input") else 0
-
-=======
->>>>>>> 4cfd3717
         for operation_name in step["operations"][op_start_idx:]:
             if not isinstance(operation_name, str):
                 raise ValueError(
@@ -372,11 +250,7 @@
             self.last_op_container = op_container
             self.op_container_map[f"{step['name']}/{operation_name}"] = op_container
 
-<<<<<<< HEAD
-    def _add_step_boundary(self, step: Dict) -> None:
-=======
     def _add_step_boundary(self, step: dict) -> None:
->>>>>>> 4cfd3717
         """Add a step boundary node"""
         step_boundary = StepBoundary(
             f"{step['name']}/boundary",
@@ -454,108 +328,8 @@
             raise ValueError(
                 f"Syntax check failed for operation '{current.name}': {str(e)}"
             )
-<<<<<<< HEAD
 
         self.console.log("[green]✓ All operations passed syntax check[/green]")
-
-    def print_query_plan(self, show_boundaries=False):
-        """
-        Print a visual representation of the entire query plan using indentation and arrows.
-        Operations are color-coded by step to show the pipeline structure while maintaining
-        dependencies between steps.
-        """
-        if not self.last_op_container:
-            self.console.log("\n[bold]Pipeline Steps:[/bold]")
-            self.console.log(
-                Panel("No operations in pipeline", title="Query Plan", width=100)
-            )
-            self.console.log()
-            return
-
-        def _print_op(
-            op: OpContainer, indent: int = 0, step_colors: Dict[str, str] = None
-        ) -> str:
-            # Handle boundary operations based on show_boundaries flag
-            if isinstance(op, StepBoundary):
-                if show_boundaries:
-                    output = []
-                    indent_str = "  " * indent
-                    step_name = op.name.split("/")[0]
-                    color = step_colors.get(step_name, "white")
-                    output.append(
-                        f"{indent_str}[{color}][bold]{op.name}[/bold][/{color}]"
-                    )
-                    output.append(f"{indent_str}Type: step_boundary")
-                    if op.children:
-                        output.append(f"{indent_str}[yellow]▼[/yellow]")
-                        for child in op.children:
-                            output.append(_print_op(child, indent + 1, step_colors))
-                    return "\n".join(output)
-                elif op.children:
-                    return _print_op(op.children[0], indent, step_colors)
-                return ""
-
-            # Build the string for the current operation with indentation
-            indent_str = "  " * indent
-            output = []
-
-            # Color code the operation name based on its step
-            step_name = op.name.split("/")[0]
-            color = step_colors.get(step_name, "white")
-            output.append(f"{indent_str}[{color}][bold]{op.name}[/bold][/{color}]")
-            output.append(f"{indent_str}Type: {op.config['type']}")
-
-            # Add schema if available
-            if "output" in op.config and "schema" in op.config["output"]:
-                output.append(f"{indent_str}Output Schema:")
-                for field, field_type in op.config["output"]["schema"].items():
-                    escaped_type = escape(str(field_type))
-                    output.append(
-                        f"{indent_str}  {field}: [bright_white]{escaped_type}[/bright_white]"
-                    )
-
-            # Add children
-            if op.children:
-                if op.is_equijoin:
-                    output.append(f"{indent_str}[yellow]▼ LEFT[/yellow]")
-                    output.append(_print_op(op.children[0], indent + 1, step_colors))
-                    output.append(f"{indent_str}[yellow]▼ RIGHT[/yellow]")
-                    output.append(_print_op(op.children[1], indent + 1, step_colors))
-                else:
-                    output.append(f"{indent_str}[yellow]▼[/yellow]")
-                    for child in op.children:
-                        output.append(_print_op(child, indent + 1, step_colors))
-
-            return "\n".join(output)
-
-        # Get all step boundaries and extract unique step names
-        step_boundaries = [
-            op
-            for name, op in self.op_container_map.items()
-            if isinstance(op, StepBoundary)
-        ]
-        step_boundaries.sort(key=lambda x: x.name)
-
-        # Create a color map for steps - using distinct colors
-        colors = ["cyan", "magenta", "green", "yellow", "blue", "red"]
-        step_names = [b.name.split("/")[0] for b in step_boundaries]
-        step_colors = {
-            name: colors[i % len(colors)] for i, name in enumerate(step_names)
-        }
-
-        # Print the legend
-        self.console.log("\n[bold]Pipeline Steps:[/bold]")
-        for step_name, color in step_colors.items():
-            self.console.log(f"[{color}]■[/{color}] {step_name}")
-
-        # Print the full query plan starting from the last step boundary
-        query_plan = _print_op(self.last_op_container, step_colors=step_colors)
-        self.console.log(Panel(query_plan, title="Query Plan", width=100))
-        self.console.log()
-=======
-
-        self.console.log("[green]✓ All operations passed syntax check[/green]")
->>>>>>> 4cfd3717
 
     def print_query_plan(self, show_boundaries=False):
         """
@@ -737,11 +511,7 @@
         }
         self.console.log()
 
-<<<<<<< HEAD
-    def save(self, data: List[Dict]) -> None:
-=======
     def save(self, data: list[dict]) -> None:
->>>>>>> 4cfd3717
         """
         Save the final output of the pipeline.
         """
@@ -775,11 +545,7 @@
 
     def _load_from_checkpoint_if_exists(
         self, step_name: str, operation_name: str
-<<<<<<< HEAD
-    ) -> Optional[List[Dict]]:
-=======
     ) -> list[dict] | None:
->>>>>>> 4cfd3717
         if self.intermediate_dir is None or self.config.get("bypass_cache", False):
             return None
 
@@ -836,11 +602,7 @@
         raise ValueError("Intermediate directory not set. Cannot clear intermediate.")
 
     def _save_checkpoint(
-<<<<<<< HEAD
-        self, step_name: str, operation_name: str, data: List[Dict]
-=======
         self, step_name: str, operation_name: str, data: list[dict]
->>>>>>> 4cfd3717
     ) -> None:
         """
         Save a checkpoint of the current data after an operation.
@@ -877,11 +639,7 @@
             if os.path.exists(intermediate_config_path):
                 try:
                     with open(intermediate_config_path, "r") as cfg_file:
-<<<<<<< HEAD
-                        intermediate_config: Dict[str, Dict[str, str]] = json.load(
-=======
                         intermediate_config: dict[str, dict[str, str]] = json.load(
->>>>>>> 4cfd3717
                             cfg_file
                         )
                 except json.JSONDecodeError:
@@ -906,11 +664,7 @@
 
     def should_optimize(
         self, step_name: str, op_name: str, **kwargs
-<<<<<<< HEAD
-    ) -> Tuple[str, float, List[Dict[str, Any]], List[Dict[str, Any]]]:
-=======
     ) -> tuple[str, float, list[dict[str, Any]], list[dict[str, Any]]]:
->>>>>>> 4cfd3717
         self.load()
 
         # Augment the kwargs with the runner's config if not already provided
@@ -934,11 +688,7 @@
         save: bool = False,
         return_pipeline: bool = True,
         **kwargs,
-<<<<<<< HEAD
-    ) -> Tuple[Union[Dict, "DSLRunner"], float]:
-=======
     ) -> tuple[dict | "DSLRunner", float]:
->>>>>>> 4cfd3717
 
         if not self.last_op_container:
             raise ValueError("No operations in pipeline. Cannot optimize.")
@@ -1002,19 +752,11 @@
 
     def _run_operation(
         self,
-<<<<<<< HEAD
-        op_config: Dict[str, Any],
-        input_data: Union[List[Dict[str, Any]], Dict[str, Any]],
-        return_instance: bool = False,
-        is_build: bool = False,
-    ) -> Union[List[Dict[str, Any]], Tuple[List[Dict[str, Any]], BaseOperation, float]]:
-=======
         op_config: dict[str, Any],
         input_data: list[dict[str, Any]] | dict[str, Any],
         return_instance: bool = False,
         is_build: bool = False,
     ) -> list[dict[str, Any]] | tuple[list[dict[str, Any]], BaseOperation, float]:
->>>>>>> 4cfd3717
         """
         Run a single operation based on its configuration.
 
@@ -1022,21 +764,12 @@
         It also updates the total operation cost.
 
         Args:
-<<<<<<< HEAD
-            op_config (Dict[str, Any]): The configuration of the operation to run.
-            input_data (List[Dict[str, Any]]): The input data for the operation.
-            return_instance (bool, optional): If True, return the operation instance along with the output data.
-
-        Returns:
-            Union[List[Dict[str, Any]], Tuple[List[Dict[str, Any]], BaseOperation, float]]:
-=======
             op_config (dict[str, Any]): The configuration of the operation to run.
             input_data (list[dict[str, Any]]): The input data for the operation.
             return_instance (bool, optional): If True, return the operation instance along with the output data.
 
         Returns:
             list[dict[str, Any]] | tuple[list[dict[str, Any]], BaseOperation, float]:
->>>>>>> 4cfd3717
             If return_instance is False, returns the output data.
             If return_instance is True, returns a tuple of the output data, the operation instance, and the cost.
         """
@@ -1068,11 +801,7 @@
             return output_data
 
     def _flush_partial_results(
-<<<<<<< HEAD
-        self, operation_name: str, batch_index: int, data: List[Dict]
-=======
         self, operation_name: str, batch_index: int, data: list[dict]
->>>>>>> 4cfd3717
     ) -> None:
         """
         Save partial (batch-level) results from an operation to a directory named
@@ -1081,11 +810,7 @@
         Args:
             operation_name (str): The name of the operation, e.g. 'extract_medications'.
             batch_index (int): Zero-based index of the batch.
-<<<<<<< HEAD
-            data (List[Dict]): Batch results to write to disk.
-=======
             data (list[dict]): Batch results to write to disk.
->>>>>>> 4cfd3717
         """
         if not self.intermediate_dir:
             return
