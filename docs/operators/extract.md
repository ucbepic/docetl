--- conflicted
+++ resolved
@@ -140,14 +140,11 @@
 | `timeout` | Timeout for LLM calls in seconds | 120 |
 | `skip_on_error` | Continue processing if errors occur | false |
 | `litellm_completion_kwargs` | Additional parameters for LiteLLM calls | {} |
-<<<<<<< HEAD
 | `limit` | Maximum number of documents to extract from before stopping | Processes all data |
+| `retriever` | Name of a retriever to use for RAG. See [Retrievers](../retrievers.md). | None |
+| `save_retriever_output` | If true, saves the retrieved context to `_<operation_name>_retrieved_context` in the output. | False |
 
 When `limit` is set, Extract only reformats and submits the first _N_ documents. This is handy when the upstream dataset is large and you want to cap cost while previewing results.
-=======
-| `retriever` | Name of a retriever to use for RAG. See [Retrievers](../retrievers.md). | None |
-| `save_retriever_output` | If true, saves the retrieved context to `_<operation_name>_retrieved_context` in the output. | False |
->>>>>>> 56a1b7e7
 
 ## Best Practices
 
