#!/usr/bin/env python3
"""
Simple Baseline Agent for Reasoning Experiments

This is a very basic agent that:
1. Reads operator documentation
2. Looks at sample data
3. Generates a pipeline of operators using tool calls
4. Executes the pipeline and returns results
"""

import os
import json
import yaml
import argparse
from pathlib import Path
from typing import Dict, List, Any, Optional, Literal
from pydantic import BaseModel, Field
import litellm
from litellm import completion
from docetl.runner import DSLRunner
from experiments.reasoning.evaluation.utils import run_dataset_evaluation, get_evaluate_func
import modal
from experiments.reasoning.utils import app, volume, VOLUME_MOUNT_PATH, image

# litellm._turn_on_debug()
DEFAULT_MODEL = "o3"
DEFAULT_OUTPUT_DIR = "outputs/simple_baseline"

class AgentAction(BaseModel):
    """Schema for agent action decisions."""
    action: Literal["try_pipeline", "return_pipeline"] = Field(
        ..., description="The action to take"
    )
    reasoning: str = Field(
        ..., description="Explanation of why this action was chosen"
    )

class OperatorResponse(BaseModel):
    """Schema for operator list responses."""
    operators: List[Dict[str, Any]] = Field(
        ..., description="List of operator dictionaries"
    )

class PathResolver:
    """Handles path resolution for local and Modal environments."""
    
    @staticmethod
    def resolve_in_volume(path: str | None) -> str | None:
        if path is None:
            return None
        p = Path(path)
        if p.is_absolute():
            return str(p)
        return str((Path(VOLUME_MOUNT_PATH) / p).resolve())
    
    @staticmethod
    def get_data_path(dataset: str) -> Path:
        """Get the training data path for a dataset."""
        path_map = {
            "cuad": "experiments/reasoning/data/train/cuad.json",
            "blackvault": "experiments/reasoning/data/train/blackvault.json", 
            "game_reviews": "experiments/reasoning/data/train/game_reviews.json",
            "reviews": "experiments/reasoning/data/train/game_reviews.json",
            "sustainability": "experiments/reasoning/data/train/sustainability.json",
            "biodex": "experiments/reasoning/data/train/biodex.json",
            "medec": "experiments/reasoning/data/train/medec.json"
        }
        
        data_path = Path(path_map.get(dataset.lower(), f"experiments/reasoning/data/train/{dataset.lower()}.json"))
        
        # Try volume mount if original doesn't exist
        if not data_path.exists():
            data_path = Path(VOLUME_MOUNT_PATH) / data_path
            
        return data_path

class PipelineExecutor:
    """Handles pipeline creation and execution."""
    
    def __init__(self, experiment_dir: Path):
        self.experiment_dir = experiment_dir
    
    def create_yaml(self, operators: List[Dict], dataset: str, prefix: str = "pipeline") -> str:
        """Create a pipeline YAML configuration."""
        dataset_file = f"experiments/reasoning/data/train/{dataset.lower()}.json"
        output_json = self.experiment_dir / f"{prefix}_output.json"
        
        # Add azure/ prefix to models
        for op in operators:
            if "model" in op and "azure/" not in op["model"]:
                op["model"] = "azure/" + op["model"]
        
        config = {
            "bypass_cache": True,
            "datasets": {
                "input_data": {"type": "file", "path": dataset_file}
            },
            "default_model": "azure/gpt-4o-mini",
            "operations": operators,
            "pipeline": {
                "steps": [{
                    "name": f"{dataset}_pipeline",
                    "input": "input_data", 
                    "operations": [op["name"] for op in operators]
                }],
                "output": {"type": "file", "path": str(output_json)}
            }
        }
        
        yaml_path = self.experiment_dir / f"{prefix}.yaml"
        with open(yaml_path, 'w') as f:
            yaml.dump(config, f, sort_keys=False)
        
        return str(yaml_path)
    
    def rewrite_for_modal(self, yaml_path: str) -> str:
        """Rewrite pipeline YAML for Modal volume mounting."""
        if not Path(VOLUME_MOUNT_PATH).exists():
            return yaml_path
            
        with open(yaml_path, "r") as f:
            cfg = yaml.safe_load(f)

        base_mount = Path(VOLUME_MOUNT_PATH)
        output_root = base_mount / "outputs" / self.experiment_dir.name
        
        # Update output paths
        pipeline_cfg = cfg.get("pipeline", {})
        if isinstance(pipeline_cfg, dict):
            out = pipeline_cfg.get("output")
            if isinstance(out, dict) and isinstance(out.get("path"), str):
                original_name = Path(out["path"]).name
                output_root.mkdir(parents=True, exist_ok=True)
                out["path"] = str(output_root / original_name)
                if isinstance(out.get("intermediate_dir"), str):
                    out["intermediate_dir"] = str(output_root / "intermediates")

        # Save rewritten YAML
        tmp_dir = base_mount / "tmp"
        tmp_dir.mkdir(parents=True, exist_ok=True)
        new_yaml_path = tmp_dir / f"{Path(yaml_path).stem}_modal.yaml"
        with open(new_yaml_path, "w") as f:
            yaml.safe_dump(cfg, f, sort_keys=False)

        return str(new_yaml_path)
    
    def execute(self, operators: List[Dict], dataset: str, prefix: str = "test_pipeline") -> Dict[str, Any]:
        """Execute a pipeline and return results."""
        try:
            yaml_path = self.create_yaml(operators, dataset, prefix)
            yaml_path = self.rewrite_for_modal(yaml_path)
            
            runner = DSLRunner.from_yaml(yaml_path)
            runner.load()
            
            if runner.last_op_container:
                data, _, _ = runner.last_op_container.next()
                runner.save(data)
            
            # Get output path and sample outputs
            with open(yaml_path, 'r') as f:
                config = yaml.safe_load(f)
            output_path = config['pipeline']['output']['path']
            
            sample_outputs = []
            try:
                with open(output_path, 'r') as f:
                    outputs = json.load(f)
                    sample_outputs = outputs[:3] if isinstance(outputs, list) else [outputs]
            except:
                pass
            
            return {
                "success": True,
                "cost": runner.total_cost,
                "sample_outputs": sample_outputs,
                "error": None,
                "output_path": output_path,
                "yaml_path": yaml_path
            }
            
        except Exception as e:
            return {
                "success": False,
                "cost": 0.0,
                "sample_outputs": [],
                "error": str(e),
                "output_path": None,
                "yaml_path": yaml_path if 'yaml_path' in locals() else None
            }

class DataAnalyzer:
    """Handles data analysis and documentation loading."""
    
    @staticmethod
    def load_documentation(doc_path: str = "experiments/reasoning/data/operators_documentation.txt") -> str:
        """Load operator documentation."""
        doc_file = Path(doc_path)
        if not doc_file.exists():
            doc_file = Path(VOLUME_MOUNT_PATH) / doc_path
        
        with open(doc_file, 'r') as f:
            return f.read()
    
    @staticmethod
    def load_sample_data(dataset: str, limit: int = 5) -> List[Dict]:
        """Load sample data for analysis."""
        data_path = PathResolver.get_data_path(dataset)
        
        if not data_path.exists():
            return []
            
        try:
            with open(data_path, 'r') as f:
                data = json.load(f)
                return data[:limit] if isinstance(data, list) else [data]
        except Exception:
            return []
    
    @staticmethod
    def analyze_sample_data(sample_data: List[Dict]) -> str:
        """Analyze sample data structure."""
        if not sample_data:
            return "No sample data provided"
        
        first_sample = sample_data[0]
        analysis = [
            f"Number of samples: {len(sample_data)}",
            f"Keys in first sample: {list(first_sample.keys())}"
        ]
        
        # Analyze field types
        for key, value in first_sample.items():
            if isinstance(value, str):
                analysis.append(f"- {key}: string (length: {len(value)})")
            elif isinstance(value, list):
                analysis.append(f"- {key}: list (length: {len(value)})")
            elif isinstance(value, dict):
                analysis.append(f"- {key}: dict (keys: {list(value.keys())})")
            else:
                analysis.append(f"- {key}: {type(value).__name__}")
        
        # Add truncated sample
        sample_json = json.dumps(first_sample, indent=2)
        if len(sample_json) > 2000:
            sample_json = sample_json[:2000] + "\n... (truncated)"
        analysis.append(f"\nFirst sample content:\n{sample_json}")
        
        return "\n".join(analysis)

class AgentCommunicator:
    """Handles LLM communication and JSON parsing."""
    
    def __init__(self, model: str):
        self.model = model
    
    def get_action_decision(self, messages: List[Dict]):
        """Get agent action decision."""
        try:
            response = completion(
                model=self.model,
                messages=messages,
                api_key=os.environ.get("AZURE_API_KEY"),
                api_base=os.environ.get("AZURE_API_BASE"),
                api_version=os.environ.get("AZURE_API_VERSION"),
                azure=True,
                response_format=AgentAction
            )
            print(f"Response: {response.choices[0].message.content}")
            decision_json = json.loads(response.choices[0].message.content)
            return decision_json
        except Exception as e:
            print(f"Error parsing JSON: {e}")
            return None
    
    def get_operators(self, messages: List[Dict], request_msg: str) -> List[Dict]:
        """Get operators from agent."""
        try:
            response = completion(
                model=self.model,
                messages=messages + [{"role": "user", "content": request_msg}],
                api_key=os.environ.get("AZURE_API_KEY"),
                api_base=os.environ.get("AZURE_API_BASE"),
                api_version=os.environ.get("AZURE_API_VERSION"),
                azure=True,
                response_format={"type": "json_object"}
            )
            result = json.loads(response.choices[0].message.content)
            return result.get("operators", [])
        except Exception as e:
            print(f"Error: {e}")
            return []

class SimpleBaselineAgent:
    """Simplified baseline agent that uses tool calling to generate pipelines."""
    
    def __init__(self, model: str = DEFAULT_MODEL):
        self.model = model
        self.communicator = AgentCommunicator(model)
        self.documentation = None
        self.original_config = None
        
    def load_resources(self, dataset: str):
        """Load documentation and original pipeline."""
        self.documentation = DataAnalyzer.load_documentation()
        
        # Load original pipeline
        pipeline_path = Path(f"experiments/reasoning/pipelines/{dataset.lower()}.yaml")
        if not pipeline_path.exists():
            pipeline_path = Path(VOLUME_MOUNT_PATH) / f"experiments/reasoning/pipelines/{dataset.lower()}.yaml"
        
        if pipeline_path.exists():
            with open(pipeline_path, 'r') as f:
                self.original_yaml = f.read()
                self.original_config = yaml.safe_load(self.original_yaml)
    
    def _run_individual_evaluation(self, dataset: str, output_path: str, iteration_id: int) -> Dict[str, Any]:
        """Run evaluation for a single pipeline output and return formatted metrics."""
        try:
            evaluate_func = get_evaluate_func(dataset)
            if not evaluate_func:
                return {"accuracy_msg": "No evaluation function available", "accuracy_val": None, "eval_metrics": {}}
            
            # Resolve output path for Modal environment if needed
            resolved_output_path = output_path
            if not Path(output_path).exists() and Path(VOLUME_MOUNT_PATH).exists():
                # Try to find the file in the volume mount
                potential_path = Path(VOLUME_MOUNT_PATH) / Path(output_path).name
                if potential_path.exists():
                    resolved_output_path = str(potential_path)
            
            # Call the evaluation function with proper parameters
            eval_metrics = evaluate_func(f"simple_baseline_iter_{iteration_id}", resolved_output_path)
            
            # Extract the main accuracy metric for this dataset
            dataset_accuracy_metrics = {
                "cuad": ("f1", "avg_f1"),
                "blackvault": ("avg_distinct_locations", "avg_distinct_locations"), 
                "game_reviews": ("combined_accuracy_score", "combined_accuracy_score"),
                "medec": ("combined_score", "combined_score"),
                "sustainability": ("economic_activity_accuracy", "economic_activity_accuracy"),
                "biodex": ("avg_rp_at_10", "avg_rp_at_10")
            }
            
            accuracy_key, metric_key = dataset_accuracy_metrics.get(dataset.lower(), ("accuracy", "accuracy"))
            accuracy_val = eval_metrics.get(metric_key, 0.0)
            
            # Format accuracy message based on dataset
            if dataset.lower() == "cuad":
                accuracy_msg = f"F1: {accuracy_val:.4f}, Precision: {eval_metrics.get('avg_precision', 0):.4f}, Recall: {eval_metrics.get('avg_recall', 0):.4f}"
            elif dataset.lower() == "blackvault":
                accuracy_msg = f"Avg Distinct Locations: {accuracy_val:.4f}, Total Docs: {eval_metrics.get('total_documents', 0)}"
            elif dataset.lower() == "biodex":
                accuracy_msg = f"Avg RP@10: {accuracy_val:.4f}, Avg RP@5: {eval_metrics.get('avg_rp_at_5', 0):.4f}, Term Recall: {eval_metrics.get('avg_term_recall', 0):.4f}"
            elif dataset.lower() == "sustainability":
                accuracy_msg = f"Economic Activity Acc: {accuracy_val:.4f}, Company Name Acc: {eval_metrics.get('company_name_accuracy', 0):.4f}"
            else:
                accuracy_msg = f"Accuracy: {accuracy_val:.4f}"
            
            return {
                "accuracy_msg": accuracy_msg,
                "accuracy_val": accuracy_val,
                "eval_metrics": eval_metrics
            }
            
        except Exception as e:
            print(f"❌ Evaluation error: {e}")
            return {
                "accuracy_msg": f"Evaluation failed: {str(e)}",
                "accuracy_val": None,
                "eval_metrics": {}
            }

    def create_system_prompt(self, dataset: str, baseline_cost: float = None, baseline_accuracy: float = None) -> str:
        """Create system prompt for the agent."""
        
        # Define evaluation metrics explanation for each dataset
        dataset_metrics_info = {
            "cuad": "F1 score, Precision, and Recall for legal clause extraction",
            "blackvault": "Average distinct locations per document for UFO sighting analysis",
            "biodex": "Rank Precision at 5/10 and Term Recall for biochemical reaction prediction",
            "sustainability": "Economic activity accuracy and company name accuracy for sustainability analysis",
            "game_reviews": "Combined accuracy score for game review sentiment analysis",
            "medec": "Combined score for medical entity classification"
        }
        
        metrics_info = dataset_metrics_info.get(dataset.lower(), "Accuracy metrics specific to the dataset")
        
        return f"""You are a pipeline optimization agent that improves DocETL data processing pipelines.

        You must always respond with valid JSON. You have access to the following actions:
        1. try_pipeline: Test a pipeline configuration and see the results (cost, accuracy, and sample outputs)
        2. return_pipeline: Return the final optimized pipeline configuration

        Always respond in JSON format with:
        {{"action": "try_pipeline", "reasoning": "explanation of why you want to test this pipeline"}}
        OR
        {{"action": "return_pipeline", "reasoning": "explanation of why this is the final pipeline"}}

        When asked for operators, respond with:
        {{"operators": [list of operator dictionaries]}}

        AVAILABLE OPERATORS DOCUMENTATION:
        {self.documentation}

        CURRENT PIPELINE (baseline to improve upon):
        {self.original_yaml}

        BASELINE RESULTS:
        - Cost: ${baseline_cost if baseline_cost is not None else 'N/A'}
        - Accuracy: {baseline_accuracy if baseline_accuracy is not None else 'N/A'}

<<<<<<< HEAD
EVALUATION METRICS:
Your pipeline results will be evaluated using: {metrics_info}
Each pipeline test will provide detailed evaluation metrics to help you optimize.

YOUR TASK: Improve the pipeline's accuracy by optimizing operators, prompts, models, or adding new operations.
=======
        YOUR TASK: Improve the pipeline's accuracy by optimizing operators, prompts, models, or adding new operations.
>>>>>>> 6988d505

        OPTIMIZATION STRATEGIES:
        1. **Prompt Engineering**: Refine operator prompts for better extraction/classification
        2. **Model Selection**: Try different models from the available list for better performance
        3. **Operator Addition**: Add preprocessing, filtering, or post-processing operators
        4. **Jinja Templating**: Use flexible templating to read more/less context from documents

<<<<<<< HEAD
AVAILABLE MODELS (use with 'azure/' prefix):
- azure/gpt-4o-mini
- azure/gpt-4.1-mini
- azure/gpt-5-nano
- azure/gpt-5
=======
        AVAILABLE MODELS (use with 'azure/' prefix):
        - azure/gpt-4o-mini
        - azure/gpt-5-nano
        - azure/gpt-5
>>>>>>> 6988d505

        Your goal is to beat the baseline accuracy of {baseline_accuracy if baseline_accuracy is not None else 'N/A'}."""

    def run_agent_loop(self, dataset: str, experiment_dir: Path, ground_truth_path: str = None,
                      baseline_cost: float = None, baseline_accuracy: float = None, 
                      baseline_operators: List[Dict] = None, max_iterations: int = 3,
                      all_iteration_results: Optional[List[Dict]] = None, iteration_counter: int = 1) -> tuple[List[Dict], int]:
        """Run the agent optimization loop."""
        
        sample_data = DataAnalyzer.load_sample_data(dataset)
        data_analysis = DataAnalyzer.analyze_sample_data(sample_data)
        executor = PipelineExecutor(experiment_dir)
        
        # Initialize conversation
        messages = [
            {"role": "system", "content": self.create_system_prompt(dataset, baseline_cost, baseline_accuracy)},
            {"role": "user", "content": f"""Dataset: {dataset}

            DATA ANALYSIS:
            {data_analysis}

            Task: Generate a pipeline to process this {dataset} data. You can see the original pipeline YAML above as a baseline. 

            You should:
            1. First try the original pipeline configuration to establish a baseline
            2. Then try to improve it if possible
            3. Return your best pipeline configuration

            Start by trying the original pipeline."""}
        ]
        
        # Track best results
        best_pipeline = baseline_operators or []
        best_cost = baseline_cost or float('inf')
        best_accuracy = baseline_accuracy or -1.0
        
        for iteration in range(max_iterations):
            print(f"\n🔄 Agent iteration {iteration + 1}/{max_iterations}")
            
            # Get agent decision
            decision = self.communicator.get_action_decision(messages)
            if not decision:
                continue

            print(f"Decision: {decision.get('action')}")
                
            messages.append({"role": "assistant", "content": json.dumps(decision)}) 
            if decision.get('action') == "try_pipeline":
                operators = self.communicator.get_operators(
                    messages, 
                    "Provide the operators for the pipeline you want to try. You can change the operators, prompts, models, or add new operations to the original pipeline toimprove the pipeline. Return JSON in format: {\"operators\": [...]}"
                )
                print(f"Operators: {operators}")
                if not operators and self.original_config:
                    operators = self.original_config.get('operations', [])
                
                print("HERE")
                # Execute and evaluate
                result = self._test_pipeline(operators, dataset, executor, iteration_counter, 
                                           ground_truth_path, experiment_dir, all_iteration_results)
                iteration_counter += 1
                
                # Update best pipeline
                if result["success"] and result.get("accuracy_val") is not None:
                    if result["accuracy_val"] > best_accuracy + 1e-6:
                        best_accuracy = result["accuracy_val"]
                        best_cost = result["cost"]
                        best_pipeline = operators
                
                # Add result to conversation
<<<<<<< HEAD
                formatted_result = self._format_test_result(result)
                messages.append({"role": "user", "content": formatted_result})
                
                # Print iteration results
                print(f"\n📋 Iteration {iteration + 1} Results:")
                formatted_result = self._format_test_result(result)
                print(formatted_result)
=======
                print(f"Result: {result}")
                messages.append({"role": "user", "content": self._format_test_result(result)})
>>>>>>> 6988d505
                
            elif decision.get('action') == "return_pipeline":
                final_operators = self.communicator.get_operators(
                    messages,
                    "Provide the final operators for the pipeline you want to return. Return JSON in format: {\"operators\": [...]}"
                )
                
                return final_operators or best_pipeline, iteration_counter
        
        return best_pipeline or (self.original_config.get('operations', []) if self.original_config else []), iteration_counter
    
    def _test_pipeline(self, operators: List[Dict], dataset: str, executor: PipelineExecutor, 
                      iteration_id: int, ground_truth_path: str, experiment_dir: Path,
                      all_iteration_results: List[Dict]) -> Dict[str, Any]:
        """Test a pipeline and return results with evaluation."""
        
        print(f"🧪 Testing pipeline with {len(operators)} operators...")
        
        test_result = executor.execute(operators, dataset, f"iteration_{iteration_id}")
        
        # Initialize evaluation results
        accuracy_msg = "N/A"
        accuracy_val = None
        eval_metrics = {}
        
        # Run evaluation immediately after pipeline execution
        if test_result["success"] and test_result.get("output_path"):
            eval_result = self._run_individual_evaluation(dataset, test_result["output_path"], iteration_id)
            accuracy_msg = eval_result["accuracy_msg"]
            accuracy_val = eval_result["accuracy_val"]
            eval_metrics = eval_result["eval_metrics"]
            
            # Add to iteration results for batch evaluation later
            if all_iteration_results is not None:
                all_iteration_results.append({
                    "file_path": test_result["output_path"],
                    "cost": test_result["cost"],
                    "node_id": str(iteration_id)
                })
        
        return {
            **test_result,
            "accuracy_msg": accuracy_msg,
            "accuracy_val": accuracy_val,
            "eval_metrics": eval_metrics
        }
    
    def _format_test_result(self, result: Dict) -> str:
        """Format test result for agent feedback."""
<<<<<<< HEAD
        eval_metrics = result.get('eval_metrics', {})
        sample_outputs = result.get('sample_outputs', [])
        
        # Base message
        message_parts = [
            f"Pipeline test results:",
            f"- Success: {result['success']}",
            f"- Cost: ${result['cost']:.4f}",
            f"- Accuracy: {result['accuracy_msg']}",
            f"- Error: {result.get('error', 'None')}"
        ]
        
        # Add sample outputs with actual content
        if sample_outputs:
            message_parts.append(f"- Sample outputs ({len(sample_outputs)} items):")
            for i, output in enumerate(sample_outputs[:3]):  # Show up to 3 samples
                if isinstance(output, dict):
                    # Truncate the output for readability
                    output_str = json.dumps(output, indent=2)
                    if len(output_str) > 800:
                        output_str = output_str[:800] + "\n... (truncated)"
                    message_parts.append(f"  Sample {i+1}:")
                    # Indent each line of the output
                    for line in output_str.split('\n'):
                        message_parts.append(f"    {line}")
                else:
                    # Handle non-dict outputs
                    output_str = str(output)
                    if len(output_str) > 400:
                        output_str = output_str[:400] + "... (truncated)"
                    message_parts.append(f"  Sample {i+1}: {output_str}")
        else:
            message_parts.append("- Sample outputs: No outputs generated")
        
        # Add detailed evaluation metrics if available
        if eval_metrics:
            message_parts.append("\nDetailed Evaluation Metrics:")
            for key, value in eval_metrics.items():
                if isinstance(value, (int, float)):
                    if key.startswith('avg_') or 'accuracy' in key.lower() or 'precision' in key.lower() or 'recall' in key.lower():
                        message_parts.append(f"- {key}: {value:.4f}")
                    else:
                        message_parts.append(f"- {key}: {value}")
                elif isinstance(value, list) and len(value) <= 5:  # Show short lists
                    message_parts.append(f"- {key}: {value}")
                elif not isinstance(value, (list, dict)):  # Show simple values
                    message_parts.append(f"- {key}: {value}")
        
        message_parts.append("\nBased on these results, you can either try another pipeline configuration or return the best one you've found.")
        
        return "\n".join(message_parts)
=======
        return f"""Pipeline test results:
        - Success: {result['success']}
        - Cost: ${result['cost']:.4f}
        - Accuracy: {result['accuracy_msg']}
        - Error: {result.get('error', 'None')}
        - Sample outputs: {len(result.get('sample_outputs', []))} items generated

        Based on these results, you can either try another pipeline configuration or return the best one you've found."""
>>>>>>> 6988d505

def run_simple_baseline_experiment(dataset: str, output_dir: str = None, model: str = DEFAULT_MODEL,
                                 experiment_name: str = None, ground_truth_path: str = None) -> Dict[str, Any]:
    """Run the simple baseline experiment for a dataset."""
    
    # Setup
    if output_dir is None:
        output_dir = os.environ.get('EXPERIMENT_OUTPUT_DIR', DEFAULT_OUTPUT_DIR)
    if experiment_name is None:
        experiment_name = f"simple_baseline_{dataset}"
    
    exp_dir = Path(output_dir) / experiment_name
    exp_dir.mkdir(parents=True, exist_ok=True)
    
    print(f"🚀 Running Simple Baseline Experiment")
    print(f"Dataset: {dataset}, Model: {model}, Output: {exp_dir}")
    
    # Initialize agent and executor
    agent = SimpleBaselineAgent(model=model)
    agent.load_resources(dataset)
    executor = PipelineExecutor(exp_dir)
    
    # Run baseline
    baseline_ops = agent.original_config.get('operations', []) if agent.original_config else []
    baseline_result = executor.execute(baseline_ops, dataset, "baseline")
    
    all_iteration_results = []
    iteration_counter = 0
    baseline_accuracy = None
    
    if baseline_result["success"] and baseline_result.get("output_path"):
        # Run evaluation on baseline
        baseline_eval = agent._run_individual_evaluation(dataset, baseline_result["output_path"], 0)
        baseline_accuracy = baseline_eval["accuracy_val"]
        
        # Update baseline result with evaluation metrics for consistent formatting
        baseline_result_with_eval = {
            **baseline_result,
            "accuracy_msg": baseline_eval["accuracy_msg"],
            "accuracy_val": baseline_eval["accuracy_val"],
            "eval_metrics": baseline_eval["eval_metrics"]
        }
        
        # Format and display baseline results
        baseline_formatted = agent._format_test_result(baseline_result_with_eval)
        print(f"🏁 Baseline execution results:")
        print(baseline_formatted)
        
        all_iteration_results.append({
            "file_path": baseline_result["output_path"],
            "cost": baseline_result["cost"],
            "node_id": str(iteration_counter)
        })
        iteration_counter += 1
    else:
        print(f"❌ Baseline execution failed: {baseline_result.get('error', 'Unknown error')}")

    # Agent optimization loop
    operators, iteration_counter = agent.run_agent_loop(
        dataset=dataset,
        experiment_dir=exp_dir,
        ground_truth_path=ground_truth_path,
        baseline_cost=baseline_result.get("cost"),
        baseline_accuracy=baseline_accuracy,
        baseline_operators=baseline_ops,
        all_iteration_results=all_iteration_results,
        iteration_counter=iteration_counter
    )
    
    # Execute final pipeline
    print("🚀 Executing final pipeline...")
    final_yaml = executor.create_yaml(operators, dataset, "final_pipeline")
    final_yaml = executor.rewrite_for_modal(final_yaml)
    
    try:
        runner = DSLRunner.from_yaml(final_yaml)
        runner.load()
        
        if runner.last_op_container:
            data, _, _ = runner.last_op_container.next()
            runner.save(data)
        
        with open(final_yaml, 'r') as f:
            config = yaml.safe_load(f)
        output_path = config['pipeline']['output']['path']
        
        all_iteration_results.append({
            "file_path": output_path,
            "cost": runner.total_cost,
            "node_id": str(iteration_counter)
        })
        
        results = {
            "success": True,
            "cost": runner.total_cost,
            "output_file": output_path,
            "pipeline_yaml": final_yaml
        }
    except Exception as e:
        results = {
            "success": False,
            "error": str(e),
            "cost": 0.0,
            "pipeline_yaml": final_yaml
        }
    
    # Final evaluation
    if all_iteration_results:
        print(f"📊 Running evaluation on {len(all_iteration_results)} iterations...")
        eval_results, pareto_auc = run_dataset_evaluation(
            dataset=dataset,
            nodes_or_files=all_iteration_results,
            output_path=exp_dir,
            ground_truth_path=ground_truth_path,
            method_name="simple_baseline"
        )
        results.update({"evaluation": eval_results, "pareto_auc": pareto_auc})
    
    # Save results
    results.update({
        "dataset": dataset,
        "operators": operators,
        "experiment_name": experiment_name
    })
    
    print(f"\n✅ Experiment complete! Results saved to: {exp_dir}")
    return results

# Modal functions
@app.function(
    image=image,
    secrets=[modal.Secret.from_dotenv()],
    volumes={VOLUME_MOUNT_PATH: volume},
    timeout=60 * 60 * 2
)
def run_simple_baseline_remote(dataset: str, output_dir: str = None, model: str = DEFAULT_MODEL,
                              experiment_name: str = None, ground_truth_path: str = None):
    """Modal remote function for running simple baseline."""
    os.environ["EXPERIMENT_OUTPUT_DIR"] = str(Path(VOLUME_MOUNT_PATH) / "outputs")
    
    resolved_output_dir = PathResolver.resolve_in_volume(output_dir) if output_dir else None
    if resolved_output_dir is None:
        resolved_output_dir = os.environ["EXPERIMENT_OUTPUT_DIR"]
    
    results = run_simple_baseline_experiment(
        dataset=dataset,
        output_dir=resolved_output_dir,
        model=model,
        experiment_name=experiment_name,
        ground_truth_path=ground_truth_path
    )
    
    volume.commit()
    return results

@app.local_entrypoint()
def modal_main_simple_baseline(dataset: str, experiment_name: str | None = None,
                              output_dir: str | None = None, model: str = DEFAULT_MODEL,
                              ground_truth: str | None = None):
    """Modal entrypoint for simple baseline."""
    run_simple_baseline_remote.remote(
        dataset=dataset,
        output_dir=output_dir,
        model=model,
        experiment_name=experiment_name,
        ground_truth_path=ground_truth
    )

def main():
    """Local main function."""
    parser = argparse.ArgumentParser(description="Run simple baseline agent")
    parser.add_argument("--dataset", type=str, required=True,
                       choices=["cuad", "reviews", "blackvault", "sustainability", "biodex", "medec"])
    parser.add_argument("--model", type=str, default=DEFAULT_MODEL)
    parser.add_argument("--output_dir", type=str)
    parser.add_argument("--experiment_name", type=str)
    parser.add_argument("--ground_truth", type=str, help="Path to ground truth file")
    
    args = parser.parse_args()
    
    results = run_simple_baseline_experiment(
        dataset=args.dataset,
        output_dir=args.output_dir,
        model=args.model,
        experiment_name=args.experiment_name,
        ground_truth_path=args.ground_truth
    )
    
    if results["success"]:
        print(f"✅ Success! Cost: ${results['cost']:.4f}")
        if "evaluation" in results:
            print(f"Evaluation metrics saved")
    else:
        print(f"❌ Failed: {results.get('error', 'Unknown error')}")

if __name__ == "__main__":
    main()<|MERGE_RESOLUTION|>--- conflicted
+++ resolved
@@ -16,14 +16,12 @@
 from pathlib import Path
 from typing import Dict, List, Any, Optional, Literal
 from pydantic import BaseModel, Field
-import litellm
 from litellm import completion
 from docetl.runner import DSLRunner
 from experiments.reasoning.evaluation.utils import run_dataset_evaluation, get_evaluate_func
 import modal
 from experiments.reasoning.utils import app, volume, VOLUME_MOUNT_PATH, image
 
-# litellm._turn_on_debug()
 DEFAULT_MODEL = "o3"
 DEFAULT_OUTPUT_DIR = "outputs/simple_baseline"
 
@@ -34,12 +32,6 @@
     )
     reasoning: str = Field(
         ..., description="Explanation of why this action was chosen"
-    )
-
-class OperatorResponse(BaseModel):
-    """Schema for operator list responses."""
-    operators: List[Dict[str, Any]] = Field(
-        ..., description="List of operator dictionaries"
     )
 
 class PathResolver:
@@ -255,23 +247,25 @@
     def __init__(self, model: str):
         self.model = model
     
-    def get_action_decision(self, messages: List[Dict]):
+    def safe_json_parse(self, response_content: str, fallback: Dict = None) -> Dict:
+        """Safely parse JSON response with fallback."""
+        try:
+            return json.loads(response_content)
+        except Exception:
+            return fallback or {}
+    
+    def get_action_decision(self, messages: List[Dict]) -> Optional[AgentAction]:
         """Get agent action decision."""
         try:
             response = completion(
                 model=self.model,
                 messages=messages,
-                api_key=os.environ.get("AZURE_API_KEY"),
-                api_base=os.environ.get("AZURE_API_BASE"),
-                api_version=os.environ.get("AZURE_API_VERSION"),
-                azure=True,
-                response_format=AgentAction
+                response_format={"type": "json_object"}
             )
-            print(f"Response: {response.choices[0].message.content}")
-            decision_json = json.loads(response.choices[0].message.content)
-            return decision_json
-        except Exception as e:
-            print(f"Error parsing JSON: {e}")
+            
+            decision_json = self.safe_json_parse(response.choices[0].message.content)
+            return AgentAction(**decision_json)
+        except Exception:
             return None
     
     def get_operators(self, messages: List[Dict], request_msg: str) -> List[Dict]:
@@ -280,16 +274,12 @@
             response = completion(
                 model=self.model,
                 messages=messages + [{"role": "user", "content": request_msg}],
-                api_key=os.environ.get("AZURE_API_KEY"),
-                api_base=os.environ.get("AZURE_API_BASE"),
-                api_version=os.environ.get("AZURE_API_VERSION"),
-                azure=True,
                 response_format={"type": "json_object"}
             )
-            result = json.loads(response.choices[0].message.content)
+            
+            result = self.safe_json_parse(response.choices[0].message.content)
             return result.get("operators", [])
-        except Exception as e:
-            print(f"Error: {e}")
+        except Exception:
             return []
 
 class SimpleBaselineAgent:
@@ -389,58 +379,46 @@
         
         return f"""You are a pipeline optimization agent that improves DocETL data processing pipelines.
 
-        You must always respond with valid JSON. You have access to the following actions:
-        1. try_pipeline: Test a pipeline configuration and see the results (cost, accuracy, and sample outputs)
-        2. return_pipeline: Return the final optimized pipeline configuration
-
-        Always respond in JSON format with:
-        {{"action": "try_pipeline", "reasoning": "explanation of why you want to test this pipeline"}}
-        OR
-        {{"action": "return_pipeline", "reasoning": "explanation of why this is the final pipeline"}}
-
-        When asked for operators, respond with:
-        {{"operators": [list of operator dictionaries]}}
-
-        AVAILABLE OPERATORS DOCUMENTATION:
-        {self.documentation}
-
-        CURRENT PIPELINE (baseline to improve upon):
-        {self.original_yaml}
-
-        BASELINE RESULTS:
-        - Cost: ${baseline_cost if baseline_cost is not None else 'N/A'}
-        - Accuracy: {baseline_accuracy if baseline_accuracy is not None else 'N/A'}
-
-<<<<<<< HEAD
+You must always respond with valid JSON. You have access to the following actions:
+1. try_pipeline: Test a pipeline configuration and see the results (cost, accuracy, and sample outputs)
+2. return_pipeline: Return the final optimized pipeline configuration
+
+Always respond in JSON format with:
+{{"action": "try_pipeline", "reasoning": "explanation of why you want to test this pipeline"}}
+OR
+{{"action": "return_pipeline", "reasoning": "explanation of why this is the final pipeline"}}
+
+When asked for operators, respond with:
+{{"operators": [list of operator dictionaries]}}
+
+AVAILABLE OPERATORS DOCUMENTATION:
+{self.documentation}
+
+CURRENT PIPELINE (baseline to improve upon):
+{self.original_yaml}
+
+BASELINE RESULTS:
+ - Cost: ${baseline_cost if baseline_cost is not None else 'N/A'}
+ - Accuracy: {baseline_accuracy if baseline_accuracy is not None else 'N/A'}
+
 EVALUATION METRICS:
 Your pipeline results will be evaluated using: {metrics_info}
 Each pipeline test will provide detailed evaluation metrics to help you optimize.
 
 YOUR TASK: Improve the pipeline's accuracy by optimizing operators, prompts, models, or adding new operations.
-=======
-        YOUR TASK: Improve the pipeline's accuracy by optimizing operators, prompts, models, or adding new operations.
->>>>>>> 6988d505
-
-        OPTIMIZATION STRATEGIES:
-        1. **Prompt Engineering**: Refine operator prompts for better extraction/classification
-        2. **Model Selection**: Try different models from the available list for better performance
-        3. **Operator Addition**: Add preprocessing, filtering, or post-processing operators
-        4. **Jinja Templating**: Use flexible templating to read more/less context from documents
-
-<<<<<<< HEAD
+
+OPTIMIZATION STRATEGIES:
+1. **Prompt Engineering**: Refine operator prompts for better extraction/classification
+2. **Model Selection**: Try different models from the available list for better performance
+3. **Operator Addition**: Add preprocessing, filtering, or post-processing operators
+4. **Jinja Templating**: Use flexible templating to read more/less context from documents
+
 AVAILABLE MODELS (use with 'azure/' prefix):
 - azure/gpt-4o-mini
-- azure/gpt-4.1-mini
 - azure/gpt-5-nano
 - azure/gpt-5
-=======
-        AVAILABLE MODELS (use with 'azure/' prefix):
-        - azure/gpt-4o-mini
-        - azure/gpt-5-nano
-        - azure/gpt-5
->>>>>>> 6988d505
-
-        Your goal is to beat the baseline accuracy of {baseline_accuracy if baseline_accuracy is not None else 'N/A'}."""
+
+Your goal is to beat the baseline accuracy of {baseline_accuracy if baseline_accuracy is not None else 'N/A'}."""
 
     def run_agent_loop(self, dataset: str, experiment_dir: Path, ground_truth_path: str = None,
                       baseline_cost: float = None, baseline_accuracy: float = None, 
@@ -457,17 +435,17 @@
             {"role": "system", "content": self.create_system_prompt(dataset, baseline_cost, baseline_accuracy)},
             {"role": "user", "content": f"""Dataset: {dataset}
 
-            DATA ANALYSIS:
-            {data_analysis}
-
-            Task: Generate a pipeline to process this {dataset} data. You can see the original pipeline YAML above as a baseline. 
-
-            You should:
-            1. First try the original pipeline configuration to establish a baseline
-            2. Then try to improve it if possible
-            3. Return your best pipeline configuration
-
-            Start by trying the original pipeline."""}
+DATA ANALYSIS:
+{data_analysis}
+
+Task: Generate a pipeline to process this {dataset} data. You can see the original pipeline YAML above as a baseline. 
+
+You should:
+1. First try the original pipeline configuration to establish a baseline
+2. Then try to improve it if possible
+3. Return your best pipeline configuration
+
+Start by trying the original pipeline."""}
         ]
         
         # Track best results
@@ -482,20 +460,18 @@
             decision = self.communicator.get_action_decision(messages)
             if not decision:
                 continue
-
-            print(f"Decision: {decision.get('action')}")
                 
-            messages.append({"role": "assistant", "content": json.dumps(decision)}) 
-            if decision.get('action') == "try_pipeline":
+            messages.append({"role": "assistant", "content": json.dumps(decision.dict())})
+            
+            if decision.action == "try_pipeline":
                 operators = self.communicator.get_operators(
                     messages, 
-                    "Provide the operators for the pipeline you want to try. You can change the operators, prompts, models, or add new operations to the original pipeline toimprove the pipeline. Return JSON in format: {\"operators\": [...]}"
+                    "Provide the operators for the pipeline you want to try. Return JSON in format: {\"operators\": [...]}"
                 )
-                print(f"Operators: {operators}")
+                
                 if not operators and self.original_config:
                     operators = self.original_config.get('operations', [])
                 
-                print("HERE")
                 # Execute and evaluate
                 result = self._test_pipeline(operators, dataset, executor, iteration_counter, 
                                            ground_truth_path, experiment_dir, all_iteration_results)
@@ -509,7 +485,6 @@
                         best_pipeline = operators
                 
                 # Add result to conversation
-<<<<<<< HEAD
                 formatted_result = self._format_test_result(result)
                 messages.append({"role": "user", "content": formatted_result})
                 
@@ -517,12 +492,8 @@
                 print(f"\n📋 Iteration {iteration + 1} Results:")
                 formatted_result = self._format_test_result(result)
                 print(formatted_result)
-=======
-                print(f"Result: {result}")
-                messages.append({"role": "user", "content": self._format_test_result(result)})
->>>>>>> 6988d505
                 
-            elif decision.get('action') == "return_pipeline":
+            elif decision.action == "return_pipeline":
                 final_operators = self.communicator.get_operators(
                     messages,
                     "Provide the final operators for the pipeline you want to return. Return JSON in format: {\"operators\": [...]}"
@@ -570,7 +541,6 @@
     
     def _format_test_result(self, result: Dict) -> str:
         """Format test result for agent feedback."""
-<<<<<<< HEAD
         eval_metrics = result.get('eval_metrics', {})
         sample_outputs = result.get('sample_outputs', [])
         
@@ -622,16 +592,6 @@
         message_parts.append("\nBased on these results, you can either try another pipeline configuration or return the best one you've found.")
         
         return "\n".join(message_parts)
-=======
-        return f"""Pipeline test results:
-        - Success: {result['success']}
-        - Cost: ${result['cost']:.4f}
-        - Accuracy: {result['accuracy_msg']}
-        - Error: {result.get('error', 'None')}
-        - Sample outputs: {len(result.get('sample_outputs', []))} items generated
-
-        Based on these results, you can either try another pipeline configuration or return the best one you've found."""
->>>>>>> 6988d505
 
 def run_simple_baseline_experiment(dataset: str, output_dir: str = None, model: str = DEFAULT_MODEL,
                                  experiment_name: str = None, ground_truth_path: str = None) -> Dict[str, Any]:
