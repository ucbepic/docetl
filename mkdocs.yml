site_name: docetl docs
# use_directory_urls: false
# strict: true
# docs_dir: docs
# site_dir: public/docs

# extra:
#   docs_url: /docs

repo_url: https://github.com/ucbepic/docetl
repo_name: ucbepic/docetl
remote_branch: gh-pages
nav:
  - Getting Started:
      - Overview: index.md
      - Installation: installation.md
      - Quick Start Tutorial: tutorial.md
      - Quick Start Tutorial (Python API): tutorial-pythonapi.md
      - Best Practices: best-practices.md
  
  - User Guide:
      - Core Concepts:
          - Operators & Validation: concepts/operators.md
          - Output Schemas: concepts/schemas.md
          - Pipelines: concepts/pipelines.md
<<<<<<< HEAD
          - Optimization: concepts/optimization.md
      - Retrieval:
          - Retrievers: retrievers.md
=======
>>>>>>> f78009f0
      - LLM-Powered Operators:
          - Map: operators/map.md
          - Resolve: operators/resolve.md
          - Reduce: operators/reduce.md
          - Parallel Map: operators/parallel-map.md
          - Filter: operators/filter.md
          - Equijoin: operators/equijoin.md
          - Rank: operators/rank.md
          - Extract: operators/extract.md
          - Cluster: operators/cluster.md
      - Auxiliary Operators:
          - Split: operators/split.md
          - Gather: operators/gather.md
          - Unnest: operators/unnest.md
          - Sample: operators/sample.md
          - TopK: operators/topk.md
          - Code: operators/code.md
      - APIs:
          - Python API Guide: 
              - Overview: python/index.md
              - Examples: python/examples.md
          - Pandas Integration:
              - Overview: pandas/index.md
              - Operations: pandas/operations.md
              - Examples: pandas/examples.md
  
  - Optimization:
      - Overview: optimization/overview.md
      - MOAR Optimizer:
          - Introduction: optimization/moar.md
          - Getting Started: optimization/moar/getting-started.md
          - Configuration: optimization/moar/configuration.md
          - Evaluation Functions: optimization/moar/evaluation.md
          - Understanding Results: optimization/moar/results.md
          - Examples: optimization/moar/examples.md
          - Troubleshooting: optimization/moar/troubleshooting.md
      # - Configuration: optimization/configuration.md  # V1 optimizer - commented out
      # - Fallback Models: optimization/fallback-models.md  # V1 optimizer - commented out
      # - Examples:
      #     - Basic Example: optimization/example.md  # V1 optimizer - commented out
      #     - Python API Example: optimization/python-api.md  # V1 optimizer - commented out
  
  - Tutorials & Examples:
    - Presidential Debate Analysis: examples/presidential-debate-themes.md
    - Product Review Mining: examples/mining-product-reviews.md
    - Medical Document Classification: examples/ollama.md
    - Legal Document Analysis: examples/split-gather.md
    - PDF Analysis (NTSB Airplane Crashes): examples/pdf-analysis-gemini.md
  
  - Developer Reference:
      - Technical Guides:
          - Custom Data Parsing: examples/custom-parsing.md
          - Rate Limiting Implementation: examples/rate-limiting.md
      - API Reference:
          - docetl Core: api-reference/docetl.md
          - CLI Interface: api-reference/cli.md
          - Operations: api-reference/operations.md
          - Optimizers: api-reference/optimizers.md
          - Python API: api-reference/python.md
  
  - Tools & Resources:
      - UI Playground:
          - Setup: playground/index.md
          - Tutorial: playground/tutorial.md
      - Community:
          - Getting Involved: community/index.md
          - Project Roadmap: community/roadmap.md

extra_css:
  - stylesheets/extra.css

theme:
  name: material
  icon:
    logo: fontawesome/solid/scroll
    repo: fontawesome/brands/git-alt
  favicon: assets/docetl-favicon-color.png
  extra_files:
    - assets/
  palette:
    # Palette toggle for automatic mode
    - media: "(prefers-color-scheme)"
      primary: custom
      accent: "#FDB515" # California Gold
      toggle:
        icon: material/brightness-auto
        name: Switch to light mode

    # Palette toggle for light mode
    - media: "(prefers-color-scheme: light)"
      primary: custom
      accent: "#FDB515" # California Gold
      scheme: default
      toggle:
        icon: material/brightness-7
        name: Switch to dark mode

    # Palette toggle for dark mode
    - media: "(prefers-color-scheme: dark)"
      primary: custom
      accent: "#FDB515" # California Gold
      scheme: slate
      toggle:
        icon: material/brightness-4
        name: Switch to system preference
  font:
    text: Inter
    code: Source Code Pro

  features:
    - navigation.instant
    - navigation.instant.prefetch
    - navigation.tracking
    - navigation.expand
    - navigation.path
    - navigation.prune
    - navigation.indexes
    - navigation.top
    - navigation.tabs
    - navigation.tabs.sticky
    - navigation.sections
    - toc.follow
    - navigation.footer
    # - toc.integrate
    - content.code.copy
    - content.code.annotate

plugins:
  - search
  - mkdocstrings
  - autorefs
  - glightbox

markdown_extensions:
  - abbr
  - admonition
  - def_list
  - footnotes
  - md_in_html
  - tables
  - pymdownx.snippets
  - pymdownx.inlinehilite
  - pymdownx.tabbed:
      alternate_style: true
  - pymdownx.superfences:
      custom_fences:
        - name: mermaid
          class: mermaid
          format: !!python/name:pymdownx.superfences.fence_code_format
  - pymdownx.details
  - attr_list
  - pymdownx.emoji:
      emoji_index: !!python/name:material.extensions.emoji.twemoji
      emoji_generator: !!python/name:material.extensions.emoji.to_svg<|MERGE_RESOLUTION|>--- conflicted
+++ resolved
@@ -23,12 +23,9 @@
           - Operators & Validation: concepts/operators.md
           - Output Schemas: concepts/schemas.md
           - Pipelines: concepts/pipelines.md
-<<<<<<< HEAD
           - Optimization: concepts/optimization.md
       - Retrieval:
           - Retrievers: retrievers.md
-=======
->>>>>>> f78009f0
       - LLM-Powered Operators:
           - Map: operators/map.md
           - Resolve: operators/resolve.md
