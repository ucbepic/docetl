--- conflicted
+++ resolved
@@ -39,10 +39,7 @@
           - Gather: operators/gather.md
           - Unnest: operators/unnest.md
           - Sample: operators/sample.md
-<<<<<<< HEAD
-=======
           - TopK: operators/topk.md
->>>>>>> 4cfd3717
           - Code: operators/code.md
       - APIs:
           - Python API Guide: 
