[tool.poetry]
name = "docetl"
version = "0.2.1"
description = "ETL with LLM operations."
authors = ["Shreya Shankar <shreyashankar@berkeley.edu>"]
license = "MIT"
readme = "README.md"
packages = [
    { include = "docetl" }
]
exclude = ["website/**/*"]
[tool.poetry.scripts]
docetl = "docetl.cli:app"

[tool.poetry.dependencies]
python = "^3.10"
tqdm = "^4.66.4"
rich = "^13.7.1"
frozendict = "^2.4.4"
diskcache = "^5.6.3"
typer = "^0.12.5"
asteval = "^1.0.4"
scikit-learn = "^1.5.2"
pyrate-limiter = "^3.7.0"
python-multipart = "^0.0.17"
openpyxl = { version = "^3.1.5", optional = true }
python-docx = { version = "^1.1.2", optional = true }
pydub = { version = "^0.25.1", optional = true }
python-pptx = { version = "^1.0.2", optional = true }
paddlepaddle = { version = "^2.6.2", optional = true }
pymupdf = { version = "^1.24.10", optional = true }
jsonschema = "^4.23.0"
rapidfuzz = "^3.10.0"
fastapi = { version = "^0.115.0", optional = true }
uvicorn = { version = "^0.31.0", optional = true }
websockets = "^13.1"
docling = { version  = "^2.5.2", optional = true }
azure-ai-formrecognizer = { version = "^3.3.3", optional = true }
lzstring = "^1.0.4"
azure-ai-documentintelligence = { version = "^1.0.0b4", optional = true }
litellm = "^1.51.0"
pydantic = "^2.9.2"
<<<<<<< HEAD
pandas = "^2.2.3"
=======
httpx = { version = "^0.28.1", optional = true }
>>>>>>> 760e856a

[tool.poetry.extras]
parsing = ["python-docx", "openpyxl", "pydub", "python-pptx", "azure-ai-documentintelligence", "paddlepaddle", "pymupdf"]
server = ["fastapi", "uvicorn", "docling", "azure-ai-formrecognizer", "azure-ai-documentintelligence", "httpx"]

[tool.poetry.group.dev.dependencies]
pytest = "^8.3.2"
python-dotenv = "^1.0.1"
ruff = "^0.6.1"
mypy = "^1.11.1"
pre-commit = "^3.8.0"
mkdocs = "^1.6.1"
mkdocs-material = "^9.5.34"
mkdocstrings = "^0.26.1"
linkchecker = "^10.5.0"
pytkdocs = "^0.16.2"
mkdocstrings-python = "^1.11.1"
mkdocs-glightbox = "^0.4.0"
pytest-sugar = "^1.0.0"
pytest-xdist = "^3.6.1"

[tool.pytest.ini_options]
testpaths = ["tests"]
addopts = "--basetemp=/tmp/pytest"
filterwarnings = [
    "ignore::DeprecationWarning",
    "ignore::UserWarning",
    "ignore::RuntimeWarning"
]

[tool.mypy]
files = "docetl"
mypy_path = "docetl"
warn_return_any = true
warn_unused_configs = true
disallow_untyped_defs = true
exclude = ['docetl/tests*']
ignore_missing_imports = true
show_error_codes = true

[build-system]
requires = ["poetry-core"]
build-backend = "poetry.core.masonry.api"

[tool.poetry.plugins."docetl.operation"]
map = "docetl.operations.map:MapOperation"
parallel_map = "docetl.operations.map:ParallelMapOperation"
filter = "docetl.operations.filter:FilterOperation"
unnest = "docetl.operations.unnest:UnnestOperation"
equijoin = "docetl.operations.equijoin:EquijoinOperation"
split = "docetl.operations.split:SplitOperation"
reduce = "docetl.operations.reduce:ReduceOperation"
resolve = "docetl.operations.resolve:ResolveOperation"
gather = "docetl.operations.gather:GatherOperation"
cluster = "docetl.operations.cluster:ClusterOperation"
sample = "docetl.operations.sample:SampleOperation"
link_resolve = "docetl.operations.link_resolve:LinkResolveOperation"
code_map = "docetl.operations.code_operations:CodeMapOperation"
code_reduce = "docetl.operations.code_operations:CodeReduceOperation"
code_filter = "docetl.operations.code_operations:CodeFilterOperation"

[tool.poetry.plugins."docetl.parser"]
llama_index_simple_directory_reader = "docetl.parsing_tools:llama_index_simple_directory_reader"
llama_index_wikipedia_reader = "docetl.parsing_tools:llama_index_wikipedia_reader"
whisper_speech_to_text = "docetl.parsing_tools:whisper_speech_to_text"
xlsx_to_string = "docetl.parsing_tools:xlsx_to_string"
txt_to_string = "docetl.parsing_tools:txt_to_string"
docx_to_string = "docetl.parsing_tools:docx_to_string"
pptx_to_string = "docetl.parsing_tools:pptx_to_string"
azure_di_read = "docetl.parsing_tools:azure_di_read"
paddleocr_pdf_to_string = "docetl.parsing_tools:paddleocr_pdf_to_string"<|MERGE_RESOLUTION|>--- conflicted
+++ resolved
@@ -40,11 +40,7 @@
 azure-ai-documentintelligence = { version = "^1.0.0b4", optional = true }
 litellm = "^1.51.0"
 pydantic = "^2.9.2"
-<<<<<<< HEAD
-pandas = "^2.2.3"
-=======
 httpx = { version = "^0.28.1", optional = true }
->>>>>>> 760e856a
 
 [tool.poetry.extras]
 parsing = ["python-docx", "openpyxl", "pydub", "python-pptx", "azure-ai-documentintelligence", "paddlepaddle", "pymupdf"]
