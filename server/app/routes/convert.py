--- conflicted
+++ resolved
@@ -10,6 +10,11 @@
 import asyncio
 from concurrent.futures import ThreadPoolExecutor
 from dotenv import load_dotenv
+
+from docling.datamodel.base_models import InputFormat
+from docling.document_converter import DocumentConverter, PdfFormatOption
+from docling.datamodel.pipeline_options import PdfPipelineOptions
+from docling.backend.pypdfium2_backend import PyPdfiumDocumentBackend
 
 # Load environment variables
 load_dotenv()
@@ -63,20 +68,8 @@
         except Exception as e:
             print(f"Modal endpoint failed: {str(e)}. Falling back to local processing...")
     
-<<<<<<< HEAD
     # Process locally if Modal wasn't used or failed
-=======
-    # If Modal fails, fall back to local processing
->>>>>>> 23e3cc23
-    from docling.datamodel.base_models import InputFormat
-    from docling.document_converter import DocumentConverter, PdfFormatOption
-    from docling.datamodel.pipeline_options import PdfPipelineOptions
-    from docling.backend.pypdfium2_backend import PyPdfiumDocumentBackend
-<<<<<<< HEAD
 
-=======
-    
->>>>>>> 23e3cc23
     pipeline_options = PdfPipelineOptions()
     pipeline_options.do_ocr = False
     pipeline_options.do_table_structure = True
