--- conflicted
+++ resolved
@@ -89,7 +89,7 @@
 export async function POST(req: Request) {
   let messages: ChatMessage[] = [];
   let personalApiKey: string | null = null;
-  let useOpenAI: boolean = false;
+  let useOpenAI = false;
   let source: string | null = null;
 
   try {
@@ -102,49 +102,43 @@
 
     let result;
 
-<<<<<<< HEAD
     // Use OpenAI if explicitly requested via header
     if (useOpenAI) {
       const openai = createOpenAI({
-        // Use personal API key if provided, otherwise fall back to environment variable
         apiKey: personalApiKey || process.env.OPENAI_API_KEY!,
         baseURL: process.env.OPENAI_API_BASE || "https://api.openai.com/v1",
         compatibility: "strict",
       });
 
-      const modelName = process.env.MODEL_NAME || "gpt-4o-mini";
-      const isGpt5 = modelName.toLowerCase().includes("gpt-5");
-
-      result = await streamText({
-        model: openai(modelName),
+      const openAiModelName = process.env.MODEL_NAME || "gpt-4o-mini";
+      const openAiOptions: Parameters<typeof streamText>[0] = {
+        model: openai(openAiModelName),
         system:
           truncatedMessages.find((m: ChatMessage) => m.role === "system")
             ?.content || "You are a helpful assistant.",
-        messages: truncatedMessages.filter(
-          (m: ChatMessage) => m.role !== "system"
-        ),
-        ...(isGpt5 && { temperature: 1 }),
-      });
+        messages: truncatedMessages.filter((m: ChatMessage) => m.role !== "system"),
+      };
+
+      if (shouldUseTemperatureOne(openAiModelName)) {
+        openAiOptions.temperature = 1;
+      }
+
+      result = await streamText(openAiOptions);
     } else {
-      // Use Azure OpenAI as before
+      // Use Azure OpenAI
       const azure = createAzure({
         apiKey: process.env.AZURE_API_KEY!,
         apiVersion: process.env.AZURE_API_VERSION,
         resourceName: process.env.AZURE_RESOURCE_NAME,
       });
 
-      const modelName = process.env.AZURE_DEPLOYMENT_NAME || "gpt-4o-mini";
-      const isGpt5 = modelName.toLowerCase().includes("gpt-5");
-
-      result = await streamText({
-        model: azure(modelName),
+      const azureModelName = process.env.AZURE_DEPLOYMENT_NAME || "gpt-4o-mini";
+      const azureOptions: Parameters<typeof streamText>[0] = {
+        model: azure(azureModelName),
         system:
           truncatedMessages.find((m: ChatMessage) => m.role === "system")
             ?.content || "You are a helpful assistant.",
-        messages: truncatedMessages.filter(
-          (m: ChatMessage) => m.role !== "system"
-        ),
-        ...(isGpt5 && { temperature: 1 }),
+        messages: truncatedMessages.filter((m: ChatMessage) => m.role !== "system"),
         onFinish: async ({ usage }) => {
           if (!supabase) return;
 
@@ -166,85 +160,19 @@
               console.error("Supabase insert error:", error);
             } else {
               console.log("Successfully logged to Supabase");
-=======
-      // Use OpenAI if explicitly requested via header
-      if (useOpenAI) {
-        const openai = createOpenAI({
-          // Use personal API key if provided, otherwise fall back to environment variable
-          apiKey: personalApiKey || process.env.OPENAI_API_KEY!,
-          baseURL: process.env.OPENAI_API_BASE || "https://api.openai.com/v1",
-          compatibility: "strict",
-        });
+            }
+          } catch (err) {
+            console.error("Failed to log to Supabase:", err);
+          }
+        },
+      };
 
-        const openAiModelName = process.env.MODEL_NAME || "gpt-4o-mini";
-        const openAiOptions: Parameters<typeof streamText>[0] = {
-          model: openai(openAiModelName),
-          system:
-            truncatedMessages.find((m: ChatMessage) => m.role === "system")
-              ?.content || "You are a helpful assistant.",
-          messages: truncatedMessages.filter(
-            (m: ChatMessage) => m.role !== "system"
-          ),
-        };
+      if (shouldUseTemperatureOne(azureModelName)) {
+        azureOptions.temperature = 1;
+      }
 
-        if (shouldUseTemperatureOne(openAiModelName)) {
-          openAiOptions.temperature = 1;
-        }
-
-        result = await streamText(openAiOptions);
-      } else {
-        // Use Azure OpenAI as before
-        const azure = createAzure({
-          apiKey: process.env.AZURE_API_KEY!,
-          apiVersion: process.env.AZURE_API_VERSION,
-          resourceName: process.env.AZURE_RESOURCE_NAME,
-        });
-
-        const azureModelName =
-          process.env.AZURE_DEPLOYMENT_NAME || "gpt-4o-mini";
-        const azureOptions: Parameters<typeof streamText>[0] = {
-          model: azure(azureModelName),
-          system:
-            truncatedMessages.find((m: ChatMessage) => m.role === "system")
-              ?.content || "You are a helpful assistant.",
-          messages: truncatedMessages.filter(
-            (m: ChatMessage) => m.role !== "system"
-          ),
-          onFinish: async ({ usage }) => {
-            if (!supabase) return;
-
-            const cost =
-              (usage.promptTokens * 2.5) / 1_000_000 +
-              (usage.completionTokens * 10) / 1_000_000;
-
-            try {
-              const { error } = await supabase
-                .from("frontend_ai_requests")
-                .insert({
-                  messages,
-                  namespace,
-                  cost,
-                  source: source || "unknown",
-                });
-
-              if (error) {
-                console.error("Supabase insert error:", error);
-              } else {
-                console.log("Successfully logged to Supabase");
-              }
-            } catch (err) {
-              console.error("Failed to log to Supabase:", err);
->>>>>>> 1c174910
-            }
-          },
-        };
-
-        if (shouldUseTemperatureOne(azureModelName)) {
-          azureOptions.temperature = 1;
-        }
-
-        result = await streamText(azureOptions);
-      }
+      result = await streamText(azureOptions);
+    }
 
     return result.toDataStreamResponse();
   } catch (error) {
