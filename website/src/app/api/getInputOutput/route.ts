--- conflicted
+++ resolved
@@ -7,18 +7,11 @@
     const {
       default_model,
       data,
-<<<<<<< HEAD
-      namespace,
-=======
->>>>>>> 82a2102a
       operations,
       operation_id,
       name,
       sample_size,
-<<<<<<< HEAD
-=======
       namespace,
->>>>>>> 82a2102a
     } = await request.json();
 
     if (!name) {
